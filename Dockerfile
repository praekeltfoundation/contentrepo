--- conflicted
+++ resolved
@@ -7,34 +7,12 @@
 
 RUN django-admin collectstatic --noinput --settings=contentrepo.settings.base
 
-<<<<<<< HEAD
-CMD ["contentrepo.wsgi:application"]
-=======
-# Install system packages required by Wagtail and Django.
-RUN apt-get update --yes --quiet && apt-get install --yes --quiet --no-install-recommends \
-    build-essential \
-    libpq-dev \
-    libmariadbclient-dev \
-    libjpeg62-turbo-dev \
-    zlib1g-dev \
-    libwebp-dev \
-    redis \
-
- && rm -rf /var/lib/apt/lists/*
-
-RUN pip install "gunicorn==20.0.4"
-
-COPY requirements.txt /
-RUN pip install -r /requirements.txt
-
-WORKDIR /app
-RUN chown wagtail:wagtail /app
-
-COPY --chown=wagtail:wagtail . .
-
-USER wagtail
-
-ENV DJANGO_SETTINGS_MODULE=contentrepo.settings.production
-
-CMD set -xe; gunicorn  --timeout 120 contentrepo.wsgi:application
->>>>>>> c9393f3e
+CMD [\
+    "contentrepo.wsgi:application",\
+    "--timeout=120",\
+    # Only a single worker allowed due to uploads happening in a thread
+    "--workers=1",\
+    "--threads=4",\
+    "--worker-class=gthread",\
+    "--worker-tmp-dir=/dev/shm"\
+]