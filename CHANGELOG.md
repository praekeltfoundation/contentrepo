--- conflicted
+++ resolved
@@ -11,12 +11,9 @@
 - Use buttons for Whatsapp Templates instead of quick replies
 - Allow pages to link to Whatsapp templates
 - Updated standalone template import / export and pages import / export to link to templates
-<<<<<<< HEAD
 - Separate template submission from saving
-=======
 - Added setting WHATSAPP_ALLOW_NAMED_VARIABLES for future named variable support (Not supported by Turn yet)
 - Added PyParsing for parsing of template variables
->>>>>>> 52d7f4d9
 ### Removed
 ### Fixed
 - Resubmit templates when button titles change
