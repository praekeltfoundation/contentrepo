--- conflicted
+++ resolved
@@ -9,10 +9,9 @@
 ## Unreleased
 ### Removed
 - Removed word embeddings search (`s` query parameter in API)
-<<<<<<< HEAD
+
 ### Fixed
 - API: Fix detail URL in Pages API
-=======
 
 ### Security
 - Updated sentry-sdk from 1.44.1 to 2.8.0
@@ -24,7 +23,6 @@
 - Updated urllib3 from 2.2.1 to 2.2.2
 - Updated requests from 2.31.0 to 2.32.2
 - Updated idna from 3.6 to 3.7
->>>>>>> a952551a
 -->
 
 ## v1.2.1
