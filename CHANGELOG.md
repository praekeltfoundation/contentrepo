# Changelog

All notable changes to this project will be documented in this file.

The format is based on [Keep a Changelog](https://keepachangelog.com/en/1.1.0/),
and this project adheres to [Semantic Versioning](https://semver.org/spec/v2.0.0.html).

<!--
## Unreleased
### Added
- Answer responses for Forms
- Language_code field on imports and exports
<<<<<<< HEAD
- whatsapp body hidden characters validation
=======
- Fix for assessment import for multiple languages
>>>>>>> 5512621d
### Removed
- Locale field on exports
-->

## v1.4.0 - 2024-12-18
### Added
- Go to form actions for lists and buttons
### Fixed
- ContentPage import: Accept xlsx where field formatting is numeric.
- Validate OrderedContentSets on import
- Forms import: Error message for differing number of answer items for different fields
- Imports: consolodate import logic so that all imports use the same code
- Imports: headers are now case-insensitive
- Importing assessments with commas in inflection values will now be caught with a helpful error message
### Security
- Updated django from 4.2.16 to 4.2.17


## v1.3.0 - 2024-11-27
### Added
- Filter ordered content sets by profile field values.
- Add list_button_title to Whatsapp messages.
- Add ability to specify actions to Whatsapp list item messages.
- Add slug and locale to OrderedContentSets.
- Filter ordered content sets by slug and locale in import.

### Removed
- Removed word embeddings search (`s` query parameter in API)

### Fixed
- API: Fix detail URL in Pages API
- Forms: Added model import validation so that required fields are flagged on import
- API: Return all pages if tag keyword is specified without tags
- API: Added page keyword to Assessments API
- Ordered Content Sets: Import now allows for CSV values in time, unit, before or after, and contact field
- Importing certain ContentPage fields with whitespace-only values will no longer throw unhandled exceptions
- UI: ContentPage listed multiple times in sidebar
- Ordered content set XLSX export

### Changed
- Submit WA templates with Buttons if they exist, only submit with Quick Replies if no Buttons

### Security
- Updated sentry-sdk from 1.44.1 to 2.8.0
- Updated wagtail from 5.2.4 to 5.2.6
- Updated certifi from 2024.2.2 to 2024.7.4
- Updated django from 4.2.11 to 4.2.16
- Updated sqlparse from 0.4.4 to 0.5.0
- Updated djangorestframework from 3.15.1 to 3.15.2
- Updated urllib3 from 2.2.1 to 2.2.2
- Updated requests from 2.31.0 to 2.32.2
- Updated idna from 3.6 to 3.7

## v1.2.1 - 2024-08-26
### Added
- Forms: Add skip threshold and skip high result page
- Forms: Add semantic_id for questions

## v1.2.0 - 2024-07-22
### Fixed
- Page not found api status change to 404 from 400
- Use cache for data when importing assessments with xlsx
- Better error handling for missing when importing content

### Added
- content page import validation using the model
- Add Age question type for forms
- Add Multiselect question type for forms
- Add Semantic ID for form answers
- Add version number to distinguish question sets
- Add Freetext question type for forms
- Add Integer question with min and max values
- Add Year of Birth type question type

### Changed
- Increased SMS limit to 459 characters
- Validate character limit fir footer and list items when importing
- Add Document upload extension validation
- Update tests to use model validations and update test data
- updated ordered content set status to include In Moderation and Live + In Moderation
- Remove pagination on page view report
- Add tests for the pageview report filters
- Make inflection points and results pages optional
- Make min and max fields mandatory for integer question type
- Custom model validation for IntegerQuestionBlock min and max
- Custom model validation for min and max values to only be positive

## v1.1.0 - 2024-02-14
### Fixed
- Autofill for empty slug
- Fixed Web content preview in CMS
- Fixed related pages export
- Fixed API tests
- Fixed Redis caching issues

### Added
- Added support for SMS content
- Added support for USSD content
- Added support for a Footer in WhatsApp content
- Added support for List Messages in WhatsApp content
- Added error handling on WhatsApp template submission errors, and adds issue to sentry
- Added validation of variables used in WhatsApp template submission
- Added WhatsApp title check
- Added typing information for migration test
- Added CI checks for pending migrations


### Changed
- Moved slug uniqueness validation to the model validation/clean
- Empty slugs will auto-generate a unique slug, but if a duplicate slug is specified the user will get a validation error instead of their chosen slug getting overwritten with a unique one.
- Slug uniqueness is per-locale
- Test speedups, and there's a separate contentrepo/settings/test.py for test-specific settings.
- WhatsApp example values no longer show on the default API view, and forms part of the fields returned when the parameter `whatsapp=true` is added to the api call
- Improved testing of Importer
- Made text fields non-nullable
- Converted API tests to pytest and added docstrings
- Updated release process in Readme.

### Deprecated
 - Removed the old importer
 - Removed the `Authorization` and `Authentication` WhatsApp template category


## v1.1.0-dev.5
### Fixed
- Don't submit whatsapp template with no message
- Remove additional delete on purge import, to fix import rollback on error

### Added
- Added support for example values.  These values will be used when creating whatsapp templates that contain variables (also known as placeholders)
- Added support for Whatsapp Template Category selector
- Configurable whatsapp template category

### Changed
- `REDIS_LOCATION` as been changed to `CACHE_URL`, and now supports a wide range of cache backends. `REDIS_LOCATION` will still work, and is an alias for, and takes priority over `CACHE_URL`.
- Remove cache on list endpoint. There's no way to invalidate this cache, and at this point in time we're not sure if it's necessary, but it was creating issues in that the list endpoint would be out of date, so it has been removed for now. If it's needed in the future, it will be added back, but in a way that allows us to invalidate it on changes, or with a very short TTL.
- Refactoring of import & export code



## v1.1.0-dev.4

### Fixed
- ContentPage imports that fail now rollback changes

### Added
- Buttons StreamBlock for WhatsApp messages
- API endpoint for media content
- Support for creating WhatsApp templates with images
- Run tests with PostgreSQL 12, 13 and 14

### Changed
- Migrated next_prompt on WhatsApp messages to buttons
- Refactored ContentPage import. Translation keys are now added as translation keys instead of as tags
- Improved testing for import and export


### Deprecated
- next_prompt on WhatsApp messages is deprecated, use buttons instead. Will be removed on the next major release

## v1.1.0-dev.3

### Fixed

- Content_page_index.html template does not exist
- N+1 Query error


## v1.1.0-dev.2

### Added

- Support for IAM role-based auth when running in EKS (#163)
- Update workflow actions and push to ghcr.io as well as Docker Hub (#164)
- Flag for loading embedding model to reduce memory usage if not necessary (#166)
- Management command to run existing content through embedding model (#167)

### Fixed

- File decoding error in Ordered Content Set import (#161)
- Reduced Docker image size (#165)

## v1.1.0-dev.1

### Added

- Make API return draft and versions if the QA query param is set (#149)

## v1.1.0-dev.0

### Added

- NLP model hosting added and used for ContentPage filtering via API (#133)

## v1.0.0-dev.2

### Fixed

- Allow email settings to be configured through environment variables (#155)


## v1.0.0-dev.1

### Added

- Documented list of features (#151)

### Fixed

- Duplicate migration number (#150)


## v1.0.0-dev.0

This is the first major release, as well as the first LTS release.

### Changed

- Made authentication for the API mandatory (#136)


## v0.0.109

### Added

- Success and failure messages for imports (#141)
- Support for stage based messaging in ordered content sets (#143)
- Return draft content on the API with query parameter (#144)

### Changed

- Truncate message bodies in admin list view (#139)
- Progress indicators for imports change according to import progress (#142)

### Fixed

- Handle site settings not yet created properly (#140)


## v0.0.108

This release adds an index concurrently, which is a postgresql-only feature. This means that from this release forward, only the postgresql database backend is supported.

### Added

- Documented the release plan (#135)
- Redirect to wagtail admin from homepage (#137)

### Changed

- Indexed the timestamp field for page views (#134)

### Fixed

- Return appropriate error for page not found, instead of uncaught server error (#138)<|MERGE_RESOLUTION|>--- conflicted
+++ resolved
@@ -10,11 +10,8 @@
 ### Added
 - Answer responses for Forms
 - Language_code field on imports and exports
-<<<<<<< HEAD
 - whatsapp body hidden characters validation
-=======
 - Fix for assessment import for multiple languages
->>>>>>> 5512621d
 ### Removed
 - Locale field on exports
 -->
