--- conflicted
+++ resolved
@@ -22,11 +22,8 @@
 - Test coverage report
 - Changed Assessments to CMS Forms
 - Validation for high_inflection, medium_inflection and score field on CMS Forms
-<<<<<<< HEAD
+- Validation for interactive messages
 - Fix cms-forms xls import
-=======
-- Validation for interactive messages
->>>>>>> 4f05381c
 ### Removed
 - Locale field on exports
 - Menu app
