--- conflicted
+++ resolved
@@ -12,11 +12,8 @@
 - Language_code field on imports and exports
 - Remove whatsapp body hidden characters
 - Fix for assessment import for multiple languages
-<<<<<<< HEAD
+- Add locale filtering to assessments API
 - Error message when list_items is broken
-=======
-- Add locale filtering to assessments API
->>>>>>> 9ec0dc41
 ### Removed
 - Locale field on exports
 -->
