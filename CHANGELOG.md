--- conflicted
+++ resolved
@@ -18,11 +18,8 @@
 - Forms: Added model import validation so that required fields are flagged on import
 - API: Return all pages if tag keyword is specified without tags
 - API: Added page keyword to Assessments API
-<<<<<<< HEAD
 - Ordered Content Sets: Import now allows for CSV values in time, unit, before or after, and contact field
-=======
 - Importing certain ContentPage fields with whitespace-only values will no longer throw unhandled exceptions
->>>>>>> 05cabdf0
 
 ### Security
 - Updated sentry-sdk from 1.44.1 to 2.8.0
