# Changelog

All notable changes to this project will be documented in this file.

The format is based on [Keep a Changelog](https://keepachangelog.com/en/1.1.0/),
and this project adheres to [Semantic Versioning](https://semver.org/spec/v2.0.0.html).

<!--
## Unreleased
### Added
- Go to form actions for lists and buttons
### Fixed
- ContentPage import: Accept xlsx where field formatting is numeric.
- Validate OrderedContentSets on import
- Forms import: Error message for differing number of answer items for different fields
<<<<<<< HEAD
- Importing assessments with commas in inflection values will now be caught with a helpful error message
=======
### Security
- Updated django from 4.2.16 to 4.2.17
>>>>>>> c33f5889
-->

## v1.3.0
### Added
- Filter ordered content sets by profile field values.
- Add list_button_title to Whatsapp messages.
- Add ability to specify actions to Whatsapp list item messages.
- Add slug and locale to OrderedContentSets.
- Filter ordered content sets by slug and locale in import.

### Removed
- Removed word embeddings search (`s` query parameter in API)

### Fixed
- API: Fix detail URL in Pages API
- Forms: Added model import validation so that required fields are flagged on import
- API: Return all pages if tag keyword is specified without tags
- API: Added page keyword to Assessments API
- Ordered Content Sets: Import now allows for CSV values in time, unit, before or after, and contact field
- Importing certain ContentPage fields with whitespace-only values will no longer throw unhandled exceptions
- UI: ContentPage listed multiple times in sidebar
- Ordered content set XLSX export

### Changed
- Submit WA templates with Buttons if they exist, only submit with Quick Replies if no Buttons

### Security
- Updated sentry-sdk from 1.44.1 to 2.8.0
- Updated wagtail from 5.2.4 to 5.2.6
- Updated certifi from 2024.2.2 to 2024.7.4
- Updated django from 4.2.11 to 4.2.16
- Updated sqlparse from 0.4.4 to 0.5.0
- Updated djangorestframework from 3.15.1 to 3.15.2
- Updated urllib3 from 2.2.1 to 2.2.2
- Updated requests from 2.31.0 to 2.32.2
- Updated idna from 3.6 to 3.7

## v1.2.1
### Added
- Forms: Add skip threshold and skip high result page
- Forms: Add semantic_id for questions

## v1.2.0
### Fixed
- Page not found api status change to 404 from 400
- Use cache for data when importing assessments with xlsx
- Better error handling for missing when importing content

### Added
- content page import validation using the model
- Add Age question type for forms
- Add Multiselect question type for forms
- Add Semantic ID for form answers
- Add version number to distinguish question sets
- Add Freetext question type for forms
- Add Integer question with min and max values
- Add Year of Birth type question type

### Changed
- Increased SMS limit to 459 characters
- Validate character limit fir footer and list items when importing
- Add Document upload extension validation
- Update tests to use model validations and update test data
- updated ordered content set status to include In Moderation and Live + In Moderation
- Remove pagination on page view report
- Add tests for the pageview report filters
- Make inflection points and results pages optional
- Make min and max fields mandatory for integer question type
- Custom model validation for IntegerQuestionBlock min and max
- Custom model validation for min and max values to only be positive

## v1.1.0
### Fixed
- Autofill for empty slug
- Fixed Web content preview in CMS
- Fixed related pages export
- Fixed API tests
- Fixed Redis caching issues

### Added
- Added support for SMS content
- Added support for USSD content
- Added support for a Footer in WhatsApp content
- Added support for List Messages in WhatsApp content
- Added error handling on WhatsApp template submission errors, and adds issue to sentry
- Added validation of variables used in WhatsApp template submission
- Added WhatsApp title check
- Added typing information for migration test
- Added CI checks for pending migrations


### Changed
- Moved slug uniqueness validation to the model validation/clean
- Empty slugs will auto-generate a unique slug, but if a duplicate slug is specified the user will get a validation error instead of their chosen slug getting overwritten with a unique one.
- Slug uniqueness is per-locale
- Test speedups, and there's a separate contentrepo/settings/test.py for test-specific settings.
- WhatsApp example values no longer show on the default API view, and forms part of the fields returned when the parameter `whatsapp=true` is added to the api call
- Improved testing of Importer
- Made text fields non-nullable
- Converted API tests to pytest and added docstrings
- Updated release process in Readme.

### Deprecated
 - Removed the old importer
 - Removed the `Authorization` and `Authentication` WhatsApp template category


## v1.1.0-dev.5
### Fixed
- Don't submit whatsapp template with no message
- Remove additional delete on purge import, to fix import rollback on error

### Added
- Added support for example values.  These values will be used when creating whatsapp templates that contain variables (also known as placeholders)
- Added support for Whatsapp Template Category selector
- Configurable whatsapp template category

### Changed
- `REDIS_LOCATION` as been changed to `CACHE_URL`, and now supports a wide range of cache backends. `REDIS_LOCATION` will still work, and is an alias for, and takes priority over `CACHE_URL`.
- Remove cache on list endpoint. There's no way to invalidate this cache, and at this point in time we're not sure if it's necessary, but it was creating issues in that the list endpoint would be out of date, so it has been removed for now. If it's needed in the future, it will be added back, but in a way that allows us to invalidate it on changes, or with a very short TTL.
- Refactoring of import & export code



## v1.1.0-dev.4

### Fixed
- ContentPage imports that fail now rollback changes

### Added
- Buttons StreamBlock for WhatsApp messages
- API endpoint for media content
- Support for creating WhatsApp templates with images
- Run tests with PostgreSQL 12, 13 and 14

### Changed
- Migrated next_prompt on WhatsApp messages to buttons
- Refactored ContentPage import. Translation keys are now added as translation keys instead of as tags
- Improved testing for import and export


### Deprecated
- next_prompt on WhatsApp messages is deprecated, use buttons instead. Will be removed on the next major release

## v1.1.0-dev.3

### Fixed

- Content_page_index.html template does not exist
- N+1 Query error


## v1.1.0-dev.2

### Added

- Support for IAM role-based auth when running in EKS (#163)
- Update workflow actions and push to ghcr.io as well as Docker Hub (#164)
- Flag for loading embedding model to reduce memory usage if not necessary (#166)
- Management command to run existing content through embedding model (#167)

### Fixed

- File decoding error in Ordered Content Set import (#161)
- Reduced Docker image size (#165)

## v1.1.0-dev.1

### Added

- Make API return draft and versions if the QA query param is set (#149)

## v1.1.0-dev.0

### Added

- NLP model hosting added and used for ContentPage filtering via API (#133)

## v1.0.0-dev.2

### Fixed

- Allow email settings to be configured through environment variables (#155)


## v1.0.0-dev.1

### Added

- Documented list of features (#151)

### Fixed

- Duplicate migration number (#150)


## v1.0.0-dev.0

This is the first major release, as well as the first LTS release.

### Changed

- Made authentication for the API mandatory (#136)


## v0.0.109

### Added

- Success and failure messages for imports (#141)
- Support for stage based messaging in ordered content sets (#143)
- Return draft content on the API with query parameter (#144)

### Changed

- Truncate message bodies in admin list view (#139)
- Progress indicators for imports change according to import progress (#142)

### Fixed

- Handle site settings not yet created properly (#140)


## v0.0.108

This release adds an index concurrently, which is a postgresql-only feature. This means that from this release forward, only the postgresql database backend is supported.

### Added

- Documented the release plan (#135)
- Redirect to wagtail admin from homepage (#137)

### Changed

- Indexed the timestamp field for page views (#134)

### Fixed

- Return appropriate error for page not found, instead of uncaught server error (#138)<|MERGE_RESOLUTION|>--- conflicted
+++ resolved
@@ -13,12 +13,9 @@
 - ContentPage import: Accept xlsx where field formatting is numeric.
 - Validate OrderedContentSets on import
 - Forms import: Error message for differing number of answer items for different fields
-<<<<<<< HEAD
 - Importing assessments with commas in inflection values will now be caught with a helpful error message
-=======
 ### Security
 - Updated django from 4.2.16 to 4.2.17
->>>>>>> c33f5889
 -->
 
 ## v1.3.0
