--- conflicted
+++ resolved
@@ -22,17 +22,7 @@
 class ContentPagesViewSet(PagesAPIViewSet):
     base_serializer_class = ContentPageSerializer
     known_query_parameters = PagesAPIViewSet.known_query_parameters.union(
-<<<<<<< HEAD
-        [
-            "tag",
-            "trigger",
-            "page",
-            "qa",
-            "s",
-        ]
-=======
-        ["tag", "trigger", "page", "qa", "whatsapp", "viber", "messenger", "web"]
->>>>>>> e92d09a1
+        ["tag", "trigger", "page", "qa", "whatsapp", "viber", "messenger", "web", "s"]
     )
     pagination_class = PageNumberPagination
 
