--- conflicted
+++ resolved
@@ -180,11 +180,7 @@
     add_to_admin_menu = True
     add_to_settings_menu = False
     exclude_from_explorer = False
-<<<<<<< HEAD
     list_display = ("name", "latest_draft_profile_fields", "num_pages", "status")
-    list_export = ("name", "profile_field", "page")
-=======
-    list_display = ("name", "profile_fields", "num_pages")
     list_export = (
         "name",
         "profile_field",
@@ -194,7 +190,6 @@
         "before_or_after",
         "contact_field",
     )
->>>>>>> 45b1d24b
     search_fields = ("name", "profile_fields")
 
     def page(self, obj):
@@ -211,8 +206,6 @@
 
     page.short_description = "Page Slugs"
 
-<<<<<<< HEAD
-=======
     def time(self, obj):
         if obj.pages:
             return [
@@ -266,7 +259,6 @@
 
     num_pages.short_description = "Number of Pages"
 
->>>>>>> 45b1d24b
 
 register_snippet(OrderedContentSetViewSet)
 # Now you just need to register your customised ModelAdmin class with Wagtail
