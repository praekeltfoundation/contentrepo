import logging
import re

from django.conf import settings
from django.contrib.contenttypes.fields import GenericRelation
from django.core.exceptions import ValidationError
from django.core.validators import MaxLengthValidator
from django.db import models
from django.forms import CheckboxSelectMultiple
from django.urls import reverse
from django.utils.translation import gettext_lazy as _
from modelcluster.contrib.taggit import ClusterTaggableManager
from modelcluster.fields import ParentalKey
from modelcluster.models import ClusterableModel
from taggit.models import ItemBase, TagBase, TaggedItemBase
from wagtail import blocks
from wagtail.admin.panels import (
    FieldPanel,
    MultiFieldPanel,
    ObjectList,
    TabbedInterface,
    TitleFieldPanel,
)
from wagtail.api import APIField
from wagtail.blocks import StreamBlockValidationError, StructBlockValidationError
from wagtail.contrib.settings.models import BaseSiteSetting, register_setting
from wagtail.documents.blocks import DocumentChooserBlock
from wagtail.fields import StreamField
from wagtail.images.blocks import ImageChooserBlock
from wagtail.models import (
    DraftStateMixin,
    Locale,
    LockableMixin,
    Page,
    ReferenceIndex,
    Revision,
    RevisionMixin,
    WorkflowMixin,
)
from wagtail.models.sites import Site
from wagtail.search import index
from wagtail_content_import.models import ContentImportMixin
from wagtailmedia.blocks import AbstractMediaChooserBlock

<<<<<<< HEAD
from .constants import (
=======
from .panels import PageRatingPanel
from .whatsapp import (
    TemplateSubmissionException,
    create_standalone_whatsapp_template,
    create_whatsapp_template,
)

from .constants import (  # isort:skip
>>>>>>> 8dd1d817
    AGE_CHOICES,
    GENDER_CHOICES,
    RELATIONSHIP_STATUS_CHOICES,
)
from .panels import PageRatingPanel
from .whatsapp import create_whatsapp_template

logger = logging.getLogger(__name__)


class UniqueSlugMixin:
    """
    Ensures that slugs are unique per locale
    """

    def is_slug_available(self, slug):
        pages = Page.objects.filter(
            locale=self.locale_id or self.get_default_locale(), slug=slug
        )
        if self.pk is not None:
            pages = pages.exclude(pk=self.pk)
        return not pages.exists()

    def get_unique_slug(self, slug):
        suffix = 1
        candidate_slug = slug
        while not self.is_slug_available(candidate_slug):
            suffix += 1
            candidate_slug = f"{slug}-{suffix}"
        return candidate_slug

    def clean(self):
        super().clean()

        if not self.is_slug_available(self.slug):
            page = Page.objects.get(locale=self.locale, slug=self.slug)
            raise ValidationError(
                {
                    "slug": ValidationError(
                        _(
                            "The slug '%(page_slug)s' is already in use at '%(page_url)s'"
                        ),
                        params={"page_slug": self.slug, "page_url": page.url},
                        code="slug-in-use",
                    )
                }
            )


@register_setting
class SiteSettings(BaseSiteSetting):
    title = models.CharField(
        max_length=30,
        blank=True,
        default="",
        help_text="The branding title shown in the CMS",
    )
    login_message = models.CharField(
        max_length=100,
        blank=True,
        default="",
        help_text="The login message shown on the login page",
    )
    welcome_message = models.CharField(
        max_length=100,
        blank=True,
        default="",
        help_text="The welcome message shown after logging in",
    )
    logo = models.ImageField(blank=True, null=True, upload_to="images")
    favicon = models.ImageField(blank=True, null=True, upload_to="images")
    profile_field_options = StreamField(
        [
            (
                "gender",
                blocks.MultipleChoiceBlock(
                    choices=GENDER_CHOICES, widget=CheckboxSelectMultiple
                ),
            ),
            (
                "age",
                blocks.MultipleChoiceBlock(
                    choices=AGE_CHOICES, widget=CheckboxSelectMultiple
                ),
            ),
            (
                "relationship",
                blocks.MultipleChoiceBlock(
                    choices=RELATIONSHIP_STATUS_CHOICES, widget=CheckboxSelectMultiple
                ),
            ),
        ],
        blank=True,
        null=True,
        help_text="Fields that may be used to restrict content to certain user segments",
        use_json_field=True,
        block_counts={
            "gender": {"max_num": 1},
            "age": {"max_num": 1},
            "relationship": {"max_num": 1},
        },
    )

    first_tab_panels = [
        FieldPanel("title"),
        FieldPanel("login_message"),
        FieldPanel("welcome_message"),
        FieldPanel("logo"),
        FieldPanel("favicon"),
    ]
    second_tab_panels = [
        FieldPanel("profile_field_options"),
    ]

    edit_handler = TabbedInterface(
        [
            ObjectList(first_tab_panels, heading="Branding"),
            ObjectList(second_tab_panels, heading="Profiling"),
        ]
    )


class MediaBlock(AbstractMediaChooserBlock):
    def render_basic(self, value, context=None):
        pass


def get_valid_profile_values(field):
    site = Site.objects.get(is_default_site=True)
    site_settings = SiteSettings.for_site(site)

    profile_values = {}

    for profile_block in site_settings.profile_field_options:
        profile_values[profile_block.block_type] = list(profile_block.value)
    try:
        return profile_values[field]
    except KeyError:
        return []


def get_gender_choices():
    # Wrapper for get_profile_field_choices that can be passed as a callable
    choices = dict(GENDER_CHOICES)
    return [(g, choices[g]) for g in get_valid_profile_values("gender")]


def get_age_choices():
    # Wrapper for get_profile_field_choices that can be passed as a callable
    choices = dict(AGE_CHOICES)
    return [(a, choices[a]) for a in get_valid_profile_values("age")]


def get_relationship_choices():
    # Wrapper for get_profile_field_choices that can be passed as a callable
    choices = dict(RELATIONSHIP_STATUS_CHOICES)
    return [(r, choices[r]) for r in get_valid_profile_values("relationship")]


class VariationBlock(blocks.StructBlock):
    variation_restrictions = blocks.StreamBlock(
        [
            ("gender", blocks.ChoiceBlock(choices=get_gender_choices)),
            ("age", blocks.ChoiceBlock(choices=get_age_choices)),
            ("relationship", blocks.ChoiceBlock(choices=get_relationship_choices)),
        ],
        required=False,
        min_num=1,
        max_num=1,
        help_text="Restrict this variation to users with this profile value. Valid values must be added to the Site Settings",
        use_json_field=True,
    )
    message = blocks.TextBlock(
        help_text="each message cannot exceed 4096 characters.",
        validators=(MaxLengthValidator(4096),),
    )


class NextMessageButton(blocks.StructBlock):
    title = blocks.CharBlock(
        help_text="text for the button, up to 20 characters.",
        validators=(MaxLengthValidator(20),),
    )


class GoToPageButton(blocks.StructBlock):
    title = blocks.CharBlock(
        help_text="text for the button, up to 20 characters.",
        validators=(MaxLengthValidator(20),),
    )
    page = blocks.PageChooserBlock(help_text="page the button should go to")


class WhatsappBlock(blocks.StructBlock):
    MEDIA_CAPTION_MAX_LENGTH = 1024
    image = ImageChooserBlock(required=False)
    document = DocumentChooserBlock(icon="document", required=False)
    media = MediaBlock(icon="media", required=False)
    message = blocks.TextBlock(
        help_text="each text message cannot exceed 4096 characters, messages with "
        "media cannot exceed 1024 characters.",
        validators=(MaxLengthValidator(4096),),
    )

    example_values = blocks.ListBlock(
        blocks.CharBlock(
            label="Example Value",
        ),
        default=[],
        label="Variable Example Values",
        help_text="Please add example values for all variables used in a WhatsApp template",
    )
    variation_messages = blocks.ListBlock(VariationBlock(), default=[])
    # TODO: next_prompt is deprecated, and should be removed in the next major version
    next_prompt = blocks.CharBlock(
        help_text="prompt text for next message",
        required=False,
        validators=(MaxLengthValidator(20),),
    )
    buttons = blocks.StreamBlock(
        [("next_message", NextMessageButton()), ("go_to_page", GoToPageButton())],
        required=False,
        max_num=3,
    )
    list_items = blocks.ListBlock(
        blocks.CharBlock(label="Title"),
        default=[],
        help_text="List item title, up to 24 characters.",
        required=False,
        max_num=10,
        validators=(MaxLengthValidator(24)),
    )

    footer = blocks.CharBlock(
        help_text="Footer cannot exceed 60 characters.",
        required=False,
        validators=(MaxLengthValidator(60),),
    )

    class Meta:
        icon = "user"
        form_classname = "whatsapp-message-block struct-block"

    def clean(self, value):
        result = super().clean(value)
        num_vars_in_msg = len(re.findall(r"{{\d+}}", result["message"]))
        errors = {}
        example_values = result["example_values"]
        for ev in example_values:
            if "," in ev:
                errors["example_values"] = ValidationError(
                    "Example values cannot contain commas"
                )
        if num_vars_in_msg > 0:
            num_example_values = len(example_values)
            if num_vars_in_msg != num_example_values:
                errors["example_values"] = ValidationError(
                    f"The number of example values provided ({num_example_values}) "
                    f"does not match the number of variables used in the template ({num_vars_in_msg})",
                )

        if (result["image"] or result["document"] or result["media"]) and len(
            result["message"]
        ) > self.MEDIA_CAPTION_MAX_LENGTH:
            errors["message"] = ValidationError(
                "A WhatsApp message with media cannot be longer than "
                f"{self.MEDIA_CAPTION_MAX_LENGTH} characters, your message is "
                f"{len(result['message'])} characters long"
            )

        list_items = result["list_items"]
        for item in list_items:
            if len(item) > 24:
                errors["list_items"] = ValidationError(
                    f"List item ({item}) has exceeded maximum character limit of 24"
                )

        variation_messages = result["variation_messages"]
        for message in variation_messages:
            if len(message) > 4096:
                errors["variation_messages"] = ValidationError(
                    f"Ensure this variation message has at most 4096 characters, it has {len(message)} characters"
                )
        if errors:
            raise StructBlockValidationError(errors)
        return result


class SMSBlock(blocks.StructBlock):
    message = blocks.TextBlock(
        help_text="each message cannot exceed 459 characters (3 messages).",
        validators=(MaxLengthValidator(459),),
    )

    class Meta:
        icon = "user"
        form_classname = "whatsapp-message-block struct-block"


class USSDBlock(blocks.StructBlock):
    message = blocks.TextBlock(
        help_text="each message cannot exceed 160 characters.",
        validators=(MaxLengthValidator(160),),
    )

    class Meta:
        icon = "user"
        form_classname = "whatsapp-message-block struct-block"

    def clean(self, value):
        result = super().clean(value)
        errors = {}

        if errors:
            raise StructBlockValidationError(errors)
        return result


class ViberBlock(blocks.StructBlock):
    image = ImageChooserBlock(required=False)
    message = blocks.TextBlock(
        help_text="each message cannot exceed 7000 characters.",
        validators=(MaxLengthValidator(7000),),
    )

    class Meta:
        icon = "user"
        form_classname = "whatsapp-message-block struct-block"


class MessengerBlock(blocks.StructBlock):
    image = ImageChooserBlock(required=False)
    message = blocks.TextBlock(
        help_text="each message cannot exceed 2000 characters.",
        validators=(MaxLengthValidator(2000),),
    )

    class Meta:
        icon = "user"
        form_classname = "whatsapp-message-block struct-block"


class HomePage(UniqueSlugMixin, Page):
    parent_page_types = ["wagtailcore.Page"]
    subpage_types = [
        "home.ContentPageIndex",
    ]


class ContentPageIndex(UniqueSlugMixin, Page):
    parent_page_types = ["home.HomePage"]
    subpage_types = [
        "home.ContentPage",
    ]

    include_in_homepage = models.BooleanField(default=False)

    @property
    def has_children(self):
        return self.get_children_count() > 0

    api_fields = [
        APIField("title"),
        APIField("include_in_homepage"),
        APIField("has_children"),
    ]


class ContentPageTag(TaggedItemBase):
    content_object = ParentalKey(
        "ContentPage", on_delete=models.CASCADE, related_name="tagged_items"
    )


class ContentTrigger(TagBase):
    class Meta:
        verbose_name = "content trigger"
        verbose_name_plural = "content triggers"


class TriggeredContent(ItemBase):
    tag = models.ForeignKey(
        ContentTrigger, related_name="triggered_content", on_delete=models.CASCADE
    )
    content_object = ParentalKey(
        to="home.ContentPage", on_delete=models.CASCADE, related_name="triggered_items"
    )


class ContentQuickReply(TagBase):
    class Meta:
        verbose_name = "quick reply"
        verbose_name_plural = "quick replies"


class QuickReplyContent(ItemBase):
    tag = models.ForeignKey(
        ContentQuickReply, related_name="quick_reply_content", on_delete=models.CASCADE
    )
    content_object = ParentalKey(
        to="home.ContentPage",
        on_delete=models.CASCADE,
        related_name="quick_reply_items",
    )


class ContentPage(UniqueSlugMixin, Page, ContentImportMixin):
    class WhatsAppTemplateCategory(models.TextChoices):
        MARKETING = "MARKETING", _("Marketing")
        UTILITY = "UTILITY", _("Utility")

    parent_page_types = ["home.ContentPageIndex", "home.ContentPage"]

    # general page attributes
    tags = ClusterTaggableManager(through=ContentPageTag, blank=True)
    triggers = ClusterTaggableManager(through="home.TriggeredContent", blank=True)
    quick_replies = ClusterTaggableManager(through="home.QuickReplyContent", blank=True)
    related_pages = StreamField(
        [
            ("related_page", blocks.PageChooserBlock()),
        ],
        blank=True,
        null=True,
        use_json_field=True,
    )
    enable_web = models.BooleanField(
        default=False, help_text="When enabled, the API will include the web content"
    )
    enable_whatsapp = models.BooleanField(
        default=False,
        help_text="When enabled, the API will include the whatsapp content",
    )
    enable_sms = models.BooleanField(
        default=False,
        help_text="When enabled, the API will include the SMS content",
    )
    enable_ussd = models.BooleanField(
        default=False,
        help_text="When enabled, the API will include the USSD content",
    )
    enable_messenger = models.BooleanField(
        default=False,
        help_text="When enabled, the API will include the messenger content",
    )
    enable_viber = models.BooleanField(
        default=False, help_text="When enabled, the API will include the viber content"
    )

    # Web page setup
    subtitle = models.CharField(max_length=200, blank=True, default="")
    body = StreamField(
        [
            ("paragraph", blocks.RichTextBlock()),
            ("image", ImageChooserBlock()),
        ],
        blank=True,
        null=True,
        use_json_field=True,
    )
    include_in_footer = models.BooleanField(default=False)

    # Web panels
    web_panels = [
        MultiFieldPanel(
            [
                TitleFieldPanel("title"),
                FieldPanel("subtitle"),
                FieldPanel("body"),
                FieldPanel("include_in_footer"),
            ],
            heading="Web",
        ),
    ]

    # whatsapp page setup
    is_whatsapp_template = models.BooleanField("Is Template", default=False)
    whatsapp_template_name = models.CharField(max_length=512, blank=True, default="")
    whatsapp_template_category = models.CharField(
        max_length=14,
        choices=WhatsAppTemplateCategory.choices,
        default=WhatsAppTemplateCategory.UTILITY,
    )
    whatsapp_title = models.CharField(max_length=200, blank=True, default="")
    whatsapp_body = StreamField(
        [
            (
                "Whatsapp_Message",
                WhatsappBlock(
                    help_text="Each message will be sent with the text and media"
                ),
            ),
        ],
        blank=True,
        null=True,
        use_json_field=True,
    )

    # whatsapp panels
    whatsapp_panels = [
        MultiFieldPanel(
            [
                FieldPanel("whatsapp_title"),
                FieldPanel("is_whatsapp_template"),
                FieldPanel("whatsapp_template_category"),
                FieldPanel("whatsapp_body"),
            ],
            heading="Whatsapp",
        ),
    ]

    sms_title = models.CharField(max_length=200, blank=True)
    sms_body = StreamField(
        [
            (
                "SMS_Message",
                SMSBlock(help_text="Each message will be sent with the text"),
            ),
        ],
        blank=True,
        null=True,
        use_json_field=True,
    )
    # sms panels
    sms_panels = [
        MultiFieldPanel(
            [
                FieldPanel("sms_title"),
                FieldPanel("sms_body"),
            ],
            heading="SMS",
        ),
    ]

    ussd_title = models.CharField(max_length=200, blank=True)
    ussd_body = StreamField(
        [
            (
                "USSD_Message",
                USSDBlock(help_text="Each message will be sent with the text"),
            ),
        ],
        blank=True,
        null=True,
        use_json_field=True,
    )
    # USSD panels
    ussd_panels = [
        MultiFieldPanel(
            [
                FieldPanel("ussd_title"),
                FieldPanel("ussd_body"),
            ],
            heading="USSD",
        ),
    ]

    # messenger page setup
    messenger_title = models.CharField(max_length=200, blank=True, default="")
    messenger_body = StreamField(
        [
            (
                "messenger_block",
                MessengerBlock(
                    help_text="Each paragraph cannot extend "
                    "over the messenger message "
                    "limit of 2000 characters"
                ),
            ),
        ],
        blank=True,
        null=True,
        use_json_field=True,
    )

    # messenger panels
    messenger_panels = [
        MultiFieldPanel(
            [
                FieldPanel("messenger_title"),
                FieldPanel("messenger_body"),
            ],
            heading="Messenger",
        ),
    ]

    # viber page setup
    viber_title = models.CharField(max_length=200, blank=True, default="")
    viber_body = StreamField(
        [
            (
                "viber_message",
                ViberBlock(
                    help_text="Each paragraph cannot extend "
                    "over the viber message limit "
                    "of 7000 characters"
                ),
            ),
        ],
        blank=True,
        null=True,
        use_json_field=True,
    )

    # viber panels
    viber_panels = [
        MultiFieldPanel(
            [
                FieldPanel("viber_title"),
                FieldPanel("viber_body"),
            ],
            heading="Viber",
        ),
    ]

    promote_panels = Page.promote_panels + [
        FieldPanel("tags"),
        FieldPanel("triggers", heading="Triggers"),
        FieldPanel("quick_replies", heading="Quick Replies"),
        PageRatingPanel("Rating"),
        FieldPanel("related_pages"),
    ]
    settings_panels = Page.settings_panels + [
        MultiFieldPanel(
            [
                FieldPanel("enable_web"),
                FieldPanel("enable_whatsapp"),
                FieldPanel("enable_sms"),
                FieldPanel("enable_ussd"),
                FieldPanel("enable_messenger"),
                FieldPanel("enable_viber"),
            ],
            heading="API settings",
        ),
    ]
    edit_handler = TabbedInterface(
        [
            ObjectList(web_panels, heading="Web"),
            ObjectList(whatsapp_panels, heading="Whatsapp"),
            ObjectList(sms_panels, heading="SMS"),
            ObjectList(ussd_panels, heading="USSD"),
            ObjectList(messenger_panels, heading="Messenger"),
            ObjectList(viber_panels, heading="Viber"),
            ObjectList(promote_panels, heading="Promotional"),
            ObjectList(settings_panels, heading="Settings"),
        ]
    )

    api_fields = [
        APIField("title"),
        APIField("subtitle"),
        APIField("body"),
        APIField("tags"),
        APIField("triggers"),
        APIField("quick_replies"),
        APIField("related_pages"),
        APIField("has_children"),
    ]

    @property
    def has_children(self):
        return self.get_children_count() > 0

    @property
    def page_rating(self):
        return self._calc_avg_rating(self.ratings.all())

    @property
    def view_count(self):
        return self.views.count()

    @property
    def latest_revision_rating(self):
        return self._calc_avg_rating(
            self.ratings.filter(revision=self.get_latest_revision())
        )

    @property
    def whatsapp_template_prefix(self):
        return self.whatsapp_title.lower().replace(" ", "_")

    @property
    def whatsapp_template_body(self):
        return self.whatsapp_body.raw_data[0]["value"]["message"]

    @property
    def whatsapp_template_image(self):
        return self.whatsapp_body.raw_data[0]["value"]["image"]

    @property
    def whatsapp_template_example_values(self):
        example_values = self.whatsapp_body.raw_data[0]["value"].get(
            "example_values", []
        )
        return [v["value"] for v in example_values]

    def create_whatsapp_template_name(self) -> str:
        return f"{self.whatsapp_template_prefix}_{self.get_latest_revision().pk}"

    def get_descendants(self, inclusive=False):
        return ContentPage.objects.descendant_of(self, inclusive)

    def _calc_avg_rating(self, ratings):
        if ratings:
            helpful = 0
            for rating in ratings:
                if rating.helpful:
                    helpful += 1

            percentage = int(helpful / ratings.count() * 100)
            return f"{helpful}/{ratings.count()} ({percentage}%)"
        return "(no ratings yet)"

    def save_page_view(self, query_params, platform=None):
        if not platform and query_params:
            if "whatsapp" in query_params:
                platform = "whatsapp"
            elif "sms" in query_params:
                platform = "sms"
            elif "ussd" in query_params:
                platform = "ussd"
            elif "messenger" in query_params:
                platform = "messenger"
            elif "viber" in query_params:
                platform = "viber"
            else:
                platform = "web"

        data = {}
        for param, value in query_params.items():
            if param.startswith("data__"):
                key = param.replace("data__", "")
                data[key] = value

        page_view = {
            "revision": self.get_latest_revision(),
            "data": data,
            "platform": f"{platform}",
        }

        if "message" in query_params and query_params["message"].isdigit():
            page_view["message"] = query_params["message"]

        self.views.create(**page_view)

    @property
    def quick_reply_buttons(self):
        return self.quick_reply_items.all().values_list("tag__name", flat=True)

    @property
    def whatsapp_template_fields(self):
        """
        Returns a tuple of fields that can be used to determine template equality
        """
        return (
            self.whatsapp_template_body,
            sorted(self.quick_reply_buttons),
            self.is_whatsapp_template,
            self.whatsapp_template_image,
            self.whatsapp_template_category,
        )

    def submit_whatsapp_template(self, previous_revision):
        """
        Submits a request to the WhatsApp API to create a template for this content

        Only submits if the create templates is enabled, if the page is a whatsapp
        template, and if the template fields are different to the previous revision
        """
        if not settings.WHATSAPP_CREATE_TEMPLATES:
            return
        if not self.is_whatsapp_template:
            return
        # If there are any missing fields in the previous revision, then carry on
        try:
            previous_revision = previous_revision.as_object()
            previous_revision_fields = previous_revision.whatsapp_template_fields
        except (IndexError, AttributeError):
            previous_revision_fields = ()
        # If there are any missing fields in this revision, then don't submit template
        try:
            if self.whatsapp_template_fields == previous_revision_fields:
                return
        except (IndexError, AttributeError):
            return

        self.whatsapp_template_name = self.create_whatsapp_template_name()

        create_whatsapp_template(
            self.whatsapp_template_name,
            self.whatsapp_template_body,
            str(self.whatsapp_template_category),
            self.locale,
            sorted(self.quick_reply_buttons),
            self.whatsapp_template_image,
            self.whatsapp_template_example_values,
        )

        return self.whatsapp_template_name

    def get_all_links(self):
        page_links = []
        orderedcontentset_links = []
        whatsapp_template_links = []

        usage = ReferenceIndex.get_references_to(self).group_by_source_object()
        for ref in usage:
            for link in ref[1]:
                if link.model_name == "content page":
                    link_type = "Related Page"
                    tab = "#tab-promotional"
                    if link.related_field.name == "whatsapp_body":
                        link_type = "WhatsApp: Go to button"
                        tab = "#tab-whatsapp"

                    page = ContentPage.objects.get(id=link.object_id)
                    url = reverse("wagtailadmin_pages:edit", args=(link.object_id,))
                    page_links.append((url + tab, f"{page} - {link_type}"))

                elif link.model_name == "Ordered Content Set":
                    orderedcontentset = OrderedContentSet.objects.get(id=link.object_id)
                    url = reverse(
                        "wagtailsnippets_home_orderedcontentset:edit",
                        args=(link.object_id,),
                    )
                    orderedcontentset_links.append((url, orderedcontentset.name))
                elif link.model_name == "WhatsApp Template":
                    whatsapp_template = WhatsAppTemplate.objects.get(id=link.object_id)
                    url = reverse(
                        "wagtailsnippets_home_whatsapptemplate:edit",
                        args=(link.object_id,),
                    )
                    whatsapp_template_links.append((url, whatsapp_template.name))
                else:
                    raise Exception("Unknown model link")

        return page_links, orderedcontentset_links, whatsapp_template_links

    def save_revision(
        self,
        user=None,
        submitted_for_moderation=False,
        approved_go_live_at=None,
        changed=True,
        log_action=False,
        previous_revision=None,
        clean=True,
    ):
        previous_revision = self.get_latest_revision()
        revision = super().save_revision(
            user,
            submitted_for_moderation,
            approved_go_live_at,
            changed,
            log_action,
            previous_revision,
            clean,
        )

        try:
            template_name = self.submit_whatsapp_template(previous_revision)
        except Exception:
            # Log the error to sentry and send error message to the user
            logger.exception(
                f"Failed to submit template name:  {self.whatsapp_template_name}"
            )
            raise ValidationError("Failed to submit template")

        if template_name:
            revision.content["whatsapp_template_name"] = template_name
            revision.save(update_fields=["content"])
        return revision

    def clean(self):
        result = super().clean()
        errors = {}

        # The WA title is needed for all templates to generate a name for the template
        if self.is_whatsapp_template and not self.whatsapp_title:
            errors.setdefault("whatsapp_title", []).append(
                ValidationError("All WhatsApp templates need a title.")
            )
        # The variable check is only for templates
        if self.is_whatsapp_template and len(self.whatsapp_body.raw_data) > 0:
            whatsapp_message = self.whatsapp_body.raw_data[0]["value"]["message"]

            right_mismatch = re.findall(r"(?<!\{){[^{}]*}\}", whatsapp_message)
            left_mismatch = re.findall(r"\{{[^{}]*}(?!\})", whatsapp_message)
            mismatches = right_mismatch + left_mismatch

            if mismatches:
                errors.setdefault("whatsapp_body", []).append(
                    StreamBlockValidationError(
                        {
                            0: StreamBlockValidationError(
                                {
                                    "message": ValidationError(
                                        f"Please provide variables with matching braces. You provided {mismatches}."
                                    )
                                }
                            )
                        }
                    )
                )

            vars_in_msg = re.findall(r"{{(.*?)}}", whatsapp_message)
            non_digit_variables = [var for var in vars_in_msg if not var.isdecimal()]

            if non_digit_variables:
                errors.setdefault("whatsapp_body", []).append(
                    StreamBlockValidationError(
                        {
                            0: StreamBlockValidationError(
                                {
                                    "message": ValidationError(
                                        f"Please provide numeric variables only. You provided {non_digit_variables}."
                                    )
                                }
                            )
                        }
                    )
                )

            # Check variable order
            actual_digit_variables = [var for var in vars_in_msg if var.isdecimal()]
            expected_variables = [
                str(j + 1) for j in range(len(actual_digit_variables))
            ]
            if actual_digit_variables != expected_variables:
                errors.setdefault("whatsapp_body", []).append(
                    StreamBlockValidationError(
                        {
                            0: StreamBlockValidationError(
                                {
                                    "message": ValidationError(
                                        f'Variables must be sequential, starting with "{{1}}". Your first variable was "{actual_digit_variables}"'
                                    )
                                }
                            )
                        }
                    )
                )

        if errors:
            raise ValidationError(errors)

        return result


<<<<<<< HEAD
=======
@receiver(pre_save, sender=ContentPage)
def update_contentpage_embedding(sender, instance, *args, **kwargs):
    from .word_embedding import preprocess_content_for_embedding

    if not model:
        return

    embedding = {}
    if instance.enable_web:
        content = []
        for block in instance.body:
            content.append(block.value.source)
        body = preprocess_content_for_embedding("/n/n".join(content))
        embedding["web"] = {"values": [float(i) for i in model.encode(body)]}
    if instance.enable_whatsapp:
        content = []
        for block in instance.whatsapp_body:
            content.append(block.value["message"])
        body = preprocess_content_for_embedding("/n/n".join(content))
        embedding["whatsapp"] = {"values": [float(i) for i in model.encode(body)]}
    if instance.enable_sms:
        content = []
        for block in instance.sms_body:
            content.append(block.value["message"])
        body = preprocess_content_for_embedding("/n/n".join(content))
        embedding["sms"] = {"values": [float(i) for i in model.encode(body)]}
    if instance.enable_ussd:
        content = []
        for block in instance.ussd_body:
            content.append(block.value["message"])
        body = preprocess_content_for_embedding("/n/n".join(content))
        embedding["ussd"] = {"values": [float(i) for i in model.encode(body)]}
    if instance.enable_messenger:
        content = []
        for block in instance.messenger_body:
            content.append(block.value["message"])
        body = preprocess_content_for_embedding("/n/n".join(content))
        embedding["messenger"] = {"values": [float(i) for i in model.encode(body)]}
    if instance.enable_viber:
        content = []
        for block in instance.viber_body:
            content.append(block.value["message"])
        body = preprocess_content_for_embedding("/n/n".join(content))
        embedding["viber"] = {"values": [float(i) for i in model.encode(body)]}

    instance.embedding = embedding


>>>>>>> 8dd1d817
class OrderedContentSet(
    WorkflowMixin,
    DraftStateMixin,
    LockableMixin,
    RevisionMixin,
    index.Indexed,
    models.Model,
):
    revisions = GenericRelation(
        "wagtailcore.Revision", related_query_name="orderedcontentset"
    )
    workflow_states = GenericRelation(
        "wagtailcore.WorkflowState",
        content_type_field="base_content_type",
        object_id_field="object_id",
        related_query_name="orderedcontentset",
        for_concrete_model=False,
    )
    name = models.CharField(
        max_length=255, help_text="The name of the ordered content set."
    )

    def get_gender(self):
        for item in self.get_latest_revision_as_object().profile_fields.raw_data:
            if item["type"] == "gender":
                return item["value"]

    def get_age(self):
        for item in self.get_latest_revision_as_object().profile_fields.raw_data:
            if item["type"] == "age":
                return item["value"]

    def get_relationship(self):
        for item in self.get_latest_revision_as_object().profile_fields.raw_data:
            if item["type"] == "relationship":
                return item["value"]

    def profile_field(self):
        return [
            f"{x.block_type}:{x.value}"
            for x in self.get_latest_revision_as_object().profile_fields
        ]

    profile_field.short_description = "Profile Fields"

    def page(self):
        if self.pages:
            return [
                (self._get_field_value(p, "contentpage", raw=True).slug)
                for p in self.pages
            ]
        return ["-"]

    page.short_description = "Page Slugs"

    def time(self):
        if self.pages:
            return [(self._get_field_value(p, "time")) for p in self.pages]
        return ["-"]

    time.short_description = "Time"

    def unit(self):
        if self.pages:
            return [(self._get_field_value(p, "unit")) for p in self.pages]
        return ["-"]

    unit.short_description = "Unit"

    def before_or_after(self):
        if self.pages:
            return [(self._get_field_value(p, "before_or_after")) for p in self.pages]
        return ["-"]

    before_or_after.short_description = "Before Or After"

    def contact_field(self):
        if self.pages:
            return [(self._get_field_value(p, "contact_field")) for p in self.pages]
        return ["-"]

    contact_field.short_description = "Contact Field"

    def num_pages(self):
        return len(self.pages)

    num_pages.short_description = "Number of Pages"

    def _get_field_value(self, page: Page, field: str, raw: bool = False) -> any:
        try:
            if value := page.value[field]:
                return value if raw else f"{value}"
            else:
                return ""
        except (AttributeError, TypeError):
            return ""

    def latest_draft_profile_fields(self):
        return self.get_latest_revision_as_object().profile_fields

    latest_draft_profile_fields.short_description = "Profile Fields"

    profile_fields = StreamField(
        [
            ("gender", blocks.ChoiceBlock(choices=get_gender_choices)),
            ("age", blocks.ChoiceBlock(choices=get_age_choices)),
            ("relationship", blocks.ChoiceBlock(choices=get_relationship_choices)),
        ],
        help_text="Restrict this ordered set to users with these profile values. Valid values must be added to the Site Settings",
        use_json_field=True,
        block_counts={
            "gender": {"max_num": 1},
            "age": {"max_num": 1},
            "relationship": {"max_num": 1},
        },
        default=[],
        blank=True,
    )
    search_fields = [
        index.SearchField("name"),
        index.SearchField("get_gender"),
        index.SearchField("get_age"),
        index.SearchField("get_relationship"),
    ]
    pages = StreamField(
        [
            (
                "pages",
                blocks.StructBlock(
                    [
                        ("contentpage", blocks.PageChooserBlock()),
                        ("time", blocks.IntegerBlock(min_value=0, required=False)),
                        (
                            "unit",
                            blocks.ChoiceBlock(
                                choices=[
                                    ("minutes", "Minutes"),
                                    ("hours", "Hours"),
                                    ("days", "Days"),
                                    ("months", "Months"),
                                ],
                                required=False,
                            ),
                        ),
                        (
                            "before_or_after",
                            blocks.ChoiceBlock(
                                choices=[
                                    ("after", "After"),
                                    ("before", "Before"),
                                ],
                                required=False,
                            ),
                        ),
                        (
                            "contact_field",
                            blocks.CharBlock(
                                required=False,
                            ),
                        ),
                    ]
                ),
            ),
        ],
        use_json_field=True,
        blank=True,
        null=True,
    )

    def num_pages(self):
        return len(self.pages)

    num_pages.short_description = "Number of Pages"

    def status(self) -> str:
        workflow_state = self.workflow_states.last()
        workflow_state_status = workflow_state.status if workflow_state else None

        if self.live:
            if workflow_state_status == "in_progress":
                status = "Live + In Moderation"
            elif self.has_unpublished_changes:
                status = "Live + Draft"
            else:
                status = "Live"
        else:
            if workflow_state_status == "in_progress":
                status = "In Moderation"
            else:
                status = "Draft"

        return status

    panels = [
        FieldPanel("name"),
        FieldPanel("profile_fields"),
        FieldPanel("pages"),
    ]

    api_fields = [
        APIField("name"),
        APIField("profile_fields"),
        APIField("pages"),
    ]

    def __str__(self):
        """String repr of this snippet."""
        return self.name

    class Meta:  # noqa
        verbose_name = "Ordered Content Set"
        verbose_name_plural = "Ordered Content Sets"


class ContentPageRating(models.Model):
    timestamp = models.DateTimeField(auto_now_add=True)
    page = models.ForeignKey(
        ContentPage, related_name="ratings", null=False, on_delete=models.CASCADE
    )
    revision = models.ForeignKey(
        Revision, related_name="ratings", null=False, on_delete=models.CASCADE
    )
    helpful = models.BooleanField()
    comment = models.TextField(blank=True, default="")
    data = models.JSONField(default=dict, blank=True, null=True)


class PageView(models.Model):
    platform = models.CharField(
        choices=[
            ("WHATSAPP", "whatsapp"),
            ("SMS", "sms"),
            ("USSD", "ussd"),
            ("VIBER", "viber"),
            ("MESSENGER", "messenger"),
            ("WEB", "web"),
        ],
        blank=True,
        default="web",
        max_length=20,
    )
    timestamp = models.DateTimeField(auto_now_add=True, db_index=True)
    page = models.ForeignKey(
        ContentPage, related_name="views", null=False, on_delete=models.CASCADE
    )
    revision = models.ForeignKey(
        Revision, related_name="views", null=False, on_delete=models.CASCADE
    )
    message = models.IntegerField(blank=True, default=None, null=True)
    data = models.JSONField(default=dict, blank=True, null=True)


class AnswerBlock(blocks.StructBlock):
    answer = blocks.TextBlock(help_text="The choice shown to the user for this option")
    score = blocks.FloatBlock(
        help_text="How much to add to the total score if this answer is chosen"
    )
    semantic_id = blocks.TextBlock(help_text="Semantic ID for this answer")


class BaseQuestionBlock(blocks.StructBlock):
    question = blocks.TextBlock(help_text="The question to ask the user")
    explainer = blocks.TextBlock(
        required=False,
        help_text="Explainer message which tells the user why we need this question",
    )
    error = blocks.TextBlock(
        required=False,
        help_text="Error message for this question if we don't understand the input",
    )
    semantic_id = blocks.TextBlock(help_text="Semantic ID for this question")


class CategoricalQuestionBlock(BaseQuestionBlock):
    answers = blocks.ListBlock(AnswerBlock())


class AgeQuestionBlock(BaseQuestionBlock):
    answers = None


class MultiselectQuestionBlock(BaseQuestionBlock):
    answers = blocks.ListBlock(AnswerBlock())


class FreeTextQuestionBlock(BaseQuestionBlock):
    answers = None
    error = None


class IntegerQuestionBlock(BaseQuestionBlock):
    min = blocks.IntegerBlock(
        help_text="The minimum value that can be entered",
        default=None,
    )
    max = blocks.IntegerBlock(
        help_text="The maximum value that can be entered",
        default=None,
    )
    answers = None

    def clean(self, value):
        result = super().clean(value)
        min = result["min"]
        max = result["max"]
        if min < 0 or max < 0:
            raise ValidationError("min and max cannot be less than zero")
        if min == max:
            raise ValidationError("min and max values need to be different")
        if min > max:
            raise ValidationError("min cannot be greater than max")

        return result


class YearofBirthQuestionBlock(BaseQuestionBlock):
    answers = None


class AssessmentTag(TaggedItemBase):
    content_object = ParentalKey(
        "Assessment", on_delete=models.CASCADE, related_name="tagged_items"
    )


from home.serializers import ContentPageSerializer  # noqa: E402, I001


class Assessment(DraftStateMixin, RevisionMixin, index.Indexed, ClusterableModel):
    title = models.CharField(max_length=255)
    slug = models.SlugField(
        max_length=255, help_text="A unique identifier for this assessment"
    )
    version = models.CharField(
        max_length=200,
        blank=True,
        default="",
        help_text="A version number for the question set",
    )
    locale = models.ForeignKey(to=Locale, on_delete=models.CASCADE)
    tags = ClusterTaggableManager(through=AssessmentTag, blank=True)
    high_result_page = models.ForeignKey(
        ContentPage,
        related_name="assessment_high",
        on_delete=models.CASCADE,
        help_text="The page to show the user if they score high",
        blank=True,
        null=True,
    )
    high_inflection = models.FloatField(
        help_text="Any score equal to or above this amount is considered high. Note that this is a percentage-based number.",
        blank=True,
        null=True,
    )
    medium_result_page = models.ForeignKey(
        ContentPage,
        related_name="assessment_medium",
        on_delete=models.CASCADE,
        help_text="The page to show the user if they score medium",
        blank=True,
        null=True,
    )
    medium_inflection = models.FloatField(
        help_text="Any score equal to or above this amount, but lower than the high "
        "inflection, is considered medium. Any score below this amount is considered "
        "low. Note that this is a percentage-based number.",
        blank=True,
        null=True,
    )
    low_result_page = models.ForeignKey(
        ContentPage,
        related_name="assessment_low",
        on_delete=models.CASCADE,
        help_text="The page to show the user if they score low",
        blank=True,
        null=True,
    )
    skip_threshold = models.FloatField(
        help_text="If a user skips equal to or greater than this many questions they will be presented with the skip page",
        default=0,
    )
    skip_high_result_page = models.ForeignKey(
        ContentPage,
        related_name="assessment_high_skip",
        on_delete=models.CASCADE,
        help_text="The page to show a user if they skip a question",
        blank=True,
        null=True,
    )
    generic_error = models.TextField(
        help_text="If no error is specified for a question, then this is used as the "
        "fallback"
    )

    questions = StreamField(
        [
            ("categorical_question", CategoricalQuestionBlock()),
            ("age_question", AgeQuestionBlock()),
            ("multiselect_question", MultiselectQuestionBlock()),
            ("freetext_question", FreeTextQuestionBlock()),
            ("integer_question", IntegerQuestionBlock()),
            ("year_of_birth_question", YearofBirthQuestionBlock()),
        ],
        use_json_field=True,
    )
    _revisions = GenericRelation(
        "wagtailcore.Revision", related_query_name="assessment"
    )

    search_fields = [
        index.SearchField("title"),
        index.AutocompleteField("title"),
        index.SearchField("slug"),
        index.AutocompleteField("slug"),
        index.SearchField("version"),
        index.AutocompleteField("version"),
        index.FilterField("locale"),
    ]

    api_fields = [
        APIField("title"),
        APIField("slug"),
        APIField("version"),
        APIField("high_result_page", serializer=ContentPageSerializer()),  # noqa: F821
        APIField("high_inflection"),
        APIField("medium_result_page", serializer=ContentPageSerializer()),
        APIField("medium_inflection"),
        APIField("low_result_page", serializer=ContentPageSerializer()),
        APIField("skip_threshold"),
        APIField("skip_high_result_page", serializer=ContentPageSerializer()),
        APIField("generic_error"),
        APIField("questions"),
    ]

    def __str__(self):
        return self.title


class TemplateContentQuickReply(TagBase):

    class Meta:
        verbose_name = "quick reply"
        verbose_name_plural = "quick replies"


class TemplateQuickReplyContent(ItemBase):
    tag = models.ForeignKey(
        TemplateContentQuickReply,
        related_name="template_quick_reply_content",
        on_delete=models.CASCADE,
    )
    content_object = ParentalKey(
        to="home.WhatsAppTemplate",
        on_delete=models.CASCADE,
        related_name="template_quick_reply_items",
    )


class WhatsAppTemplate(
    DraftStateMixin, ClusterableModel, RevisionMixin, index.Indexed, models.Model
):
    class Meta:  # noqa
        verbose_name = "WhatsApp Template"
        verbose_name_plural = "WhatsApp Templates"

    class Category(models.TextChoices):
        UTILITY = "UTILITY", _("Utility")
        MARKETING = "MARKETING", _("Marketing")

    class SubmissionStatus(models.TextChoices):
        NOT_SUBMITTED_YET = "NOT_SUBMITTED_YET", _("Not Submitted Yet")
        SUBMITTED = "SUBMITTED", _("Submitted")
        FAILED = "FAILED", _("Failed")

    name = models.CharField(max_length=512, blank=True, default="")
    category = models.CharField(
        max_length=14,
        choices=Category.choices,
        default=Category.MARKETING,
    )
    quick_replies = ClusterTaggableManager(
        through="home.TemplateQuickReplyContent", blank=True
    )

    locale = models.ForeignKey(Locale, on_delete=models.CASCADE, default="")

    image = models.ForeignKey(
        "wagtailimages.Image",
        null=True,
        blank=True,
        on_delete=models.SET_NULL,
        related_name="image",
    )
    message = models.TextField(
        help_text="each template message cannot exceed 1024 characters",
        max_length=1024,
    )

    example_values = StreamField(
        [("example_values", blocks.CharBlock(label="Example Value"))],
        blank=True,
        null=True,
        use_json_field=True,
    )

    submission_status = models.CharField(
        max_length=30,
        choices=SubmissionStatus.choices,
        blank=True,
        default=SubmissionStatus.NOT_SUBMITTED_YET,
    )

    submission_result = models.TextField(
        help_text="The result of submitting the template",
        blank=True,
        max_length=4096,
        default="",
    )
    submission_name = models.TextField(
        help_text="The name of the template that was submitted",
        blank=True,
        max_length=1024,
        default="",
    )

    search_fields = [
        index.SearchField("locale"),
    ]

    @property
    def quick_reply_buttons(self):
        return self.template_quick_reply_items.all().values_list("tag__name", flat=True)

    @property
    def prefix(self):
        return self.name.lower().replace(" ", "_")

    def status(self):
        return "Live" if self.live else "Draft"

    def __str__(self):
        """String repr of this snippet."""
        return self.name

    def save_revision(
        self,
        user=None,
        submitted_for_moderation=False,
        approved_go_live_at=None,
        changed=True,
        log_action=False,
        previous_revision=None,
        clean=True,
    ):

        previous_revision = self.get_latest_revision()
        revision = super().save_revision(
            user,
            submitted_for_moderation,
            approved_go_live_at,
            changed,
            log_action,
            previous_revision,
            clean,
        )

        if not settings.WHATSAPP_CREATE_TEMPLATES:
            return revision

        # If there are any missing fields in the previous revision, then carry on
        if previous_revision:
            previous_revision = previous_revision.as_object()
            previous_revision_fields = previous_revision.fields
        else:
            previous_revision_fields = ()

        if self.fields == previous_revision_fields:
            return revision

        self.template_name = self.create_whatsapp_template_name()
        try:
            response_json = create_standalone_whatsapp_template(
                name=self.template_name,
                message=self.message,
                category=self.category,
                locale=self.locale,
                quick_replies=sorted(self.quick_reply_buttons),
                image_obj=self.image,
                example_values=[v["value"] for v in self.example_values.raw_data],
            )
            revision.content["name"] = self.name
            revision.content["submission_name"] = self.template_name
            revision.content["submission_status"] = self.SubmissionStatus.SUBMITTED
            revision.content["submission_result"] = (
                f"Success! Template ID = {response_json['id']}"
            )
        except TemplateSubmissionException as e:
            # The submission failed
            revision.content["name"] = self.name
            revision.content["submission_name"] = self.template_name
            revision.content["submission_status"] = self.SubmissionStatus.FAILED
            revision.content["submission_result"] = (
                f"Error! {e.response_json['error']['error_user_msg']} "
            )

        revision.save(update_fields=["content"])
        return revision

    def clean(self):
        result = super().clean()
        errors = {}

        # The name is needed for all templates to generate a name for the template
        if not self.name:
            errors.setdefault("name", []).append(
                ValidationError("All WhatsApp templates need a name.")
            )

        message = self.message

        # TODO: Explain what this does, or find a cleaner implementation

        # Checks for mismatches in the number of opening and closing brackets.  First from right to left, then from left to right
        # TODO: Currently "{1}" is allowed to pass and throws an error.  Add a check for this, or redo this section in a cleaner way
        right_mismatch = re.findall(r"(?<!\{){[^{}]*}\}", message)
        left_mismatch = re.findall(r"\{{[^{}]*}(?!\})", message)
        mismatches = right_mismatch + left_mismatch

        example_values = self.example_values.raw_data
        for ev in example_values:
            if "," in ev["value"]:
                errors["example_values"] = ValidationError(
                    "Example values cannot contain commas"
                )

        if mismatches:
            errors.setdefault("message", []).append(
                ValidationError(
                    f"Please provide variables with matching braces. You provided {mismatches}."
                )
            )

        vars_in_msg = re.findall(r"{{(.*?)}}", message)
        non_digit_variables = [var for var in vars_in_msg if not var.isdecimal()]

        if non_digit_variables:
            errors.setdefault("message", []).append(
                ValidationError(
                    f"Please provide numeric variables only. You provided {non_digit_variables}."
                )
            )
        # TODO: Add tests for these checks
        # Check variable order
        actual_digit_variables = [var for var in vars_in_msg if var.isdecimal()]
        expected_variables = [str(j + 1) for j in range(len(actual_digit_variables))]
        if actual_digit_variables != expected_variables:
            errors.setdefault("message", []).append(
                {
                    "message": ValidationError(
                        f'Variables must be sequential, starting with "{{1}}". You provided "{actual_digit_variables}"'
                    )
                }
            )

        if errors:
            raise ValidationError(errors)

        return result

    @property
    def fields(self):
        """
        Returns a tuple of fields that can be used to determine template equality
        """
        return (
            self.name,
            self.message,
            self.category,
            self.locale,
            sorted(self.quick_reply_buttons),
            self.image,
            self.example_values,
        )

    def create_whatsapp_template_name(self) -> str:
        return f"{self.prefix}_{self.get_latest_revision().pk}"


@receiver(pre_save, sender=WhatsAppTemplate)
def update_whatsapp_template_embedding(sender, instance, *args, **kwargs):

    from .word_embedding import preprocess_content_for_embedding

    if not model:
        return

    embedding = {}

    content = []
    for block in instance.body:
        content.append(block.value["message"])
    body = preprocess_content_for_embedding("/n/n".join(content))
    embedding["whatsapp"] = {"values": [float(i) for i in model.encode(body)]}

    instance.embedding = embedding<|MERGE_RESOLUTION|>--- conflicted
+++ resolved
@@ -42,9 +42,6 @@
 from wagtail_content_import.models import ContentImportMixin
 from wagtailmedia.blocks import AbstractMediaChooserBlock
 
-<<<<<<< HEAD
-from .constants import (
-=======
 from .panels import PageRatingPanel
 from .whatsapp import (
     TemplateSubmissionException,
@@ -53,7 +50,6 @@
 )
 
 from .constants import (  # isort:skip
->>>>>>> 8dd1d817
     AGE_CHOICES,
     GENDER_CHOICES,
     RELATIONSHIP_STATUS_CHOICES,
@@ -1002,57 +998,6 @@
         return result
 
 
-<<<<<<< HEAD
-=======
-@receiver(pre_save, sender=ContentPage)
-def update_contentpage_embedding(sender, instance, *args, **kwargs):
-    from .word_embedding import preprocess_content_for_embedding
-
-    if not model:
-        return
-
-    embedding = {}
-    if instance.enable_web:
-        content = []
-        for block in instance.body:
-            content.append(block.value.source)
-        body = preprocess_content_for_embedding("/n/n".join(content))
-        embedding["web"] = {"values": [float(i) for i in model.encode(body)]}
-    if instance.enable_whatsapp:
-        content = []
-        for block in instance.whatsapp_body:
-            content.append(block.value["message"])
-        body = preprocess_content_for_embedding("/n/n".join(content))
-        embedding["whatsapp"] = {"values": [float(i) for i in model.encode(body)]}
-    if instance.enable_sms:
-        content = []
-        for block in instance.sms_body:
-            content.append(block.value["message"])
-        body = preprocess_content_for_embedding("/n/n".join(content))
-        embedding["sms"] = {"values": [float(i) for i in model.encode(body)]}
-    if instance.enable_ussd:
-        content = []
-        for block in instance.ussd_body:
-            content.append(block.value["message"])
-        body = preprocess_content_for_embedding("/n/n".join(content))
-        embedding["ussd"] = {"values": [float(i) for i in model.encode(body)]}
-    if instance.enable_messenger:
-        content = []
-        for block in instance.messenger_body:
-            content.append(block.value["message"])
-        body = preprocess_content_for_embedding("/n/n".join(content))
-        embedding["messenger"] = {"values": [float(i) for i in model.encode(body)]}
-    if instance.enable_viber:
-        content = []
-        for block in instance.viber_body:
-            content.append(block.value["message"])
-        body = preprocess_content_for_embedding("/n/n".join(content))
-        embedding["viber"] = {"values": [float(i) for i in model.encode(body)]}
-
-    instance.embedding = embedding
-
-
->>>>>>> 8dd1d817
 class OrderedContentSet(
     WorkflowMixin,
     DraftStateMixin,
@@ -1738,23 +1683,4 @@
         )
 
     def create_whatsapp_template_name(self) -> str:
-        return f"{self.prefix}_{self.get_latest_revision().pk}"
-
-
-@receiver(pre_save, sender=WhatsAppTemplate)
-def update_whatsapp_template_embedding(sender, instance, *args, **kwargs):
-
-    from .word_embedding import preprocess_content_for_embedding
-
-    if not model:
-        return
-
-    embedding = {}
-
-    content = []
-    for block in instance.body:
-        content.append(block.value["message"])
-    body = preprocess_content_for_embedding("/n/n".join(content))
-    embedding["whatsapp"] = {"values": [float(i) for i in model.encode(body)]}
-
-    instance.embedding = embedding+        return f"{self.prefix}_{self.get_latest_revision().pk}"