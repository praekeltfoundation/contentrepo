--- conflicted
+++ resolved
@@ -1766,16 +1766,6 @@
 
     def save_revision(
         self,
-<<<<<<< HEAD
-        user=None,
-        submitted_for_moderation=False,
-        approved_go_live_at=None,
-        changed=True,
-        log_action=False,
-        previous_revision=None,
-        clean=True,
-    ):
-=======
         user: Any | None = None,
         submitted_for_moderation: bool = False,
         approved_go_live_at: Any | None = None,
@@ -1784,8 +1774,6 @@
         previous_revision: Any | None = None,
         clean: bool = True,
     ) -> Any:
-
->>>>>>> 9db3b60a
         previous_revision = self.get_latest_revision()
         revision = super().save_revision(
             user,
