import logging
import re
from typing import Any

from django.conf import settings
from django.contrib.contenttypes.fields import GenericRelation
from django.core.exceptions import ValidationError
from django.core.validators import MaxLengthValidator
from django.db import models
from django.forms import CheckboxSelectMultiple
from django.template.defaultfilters import truncatechars
from django.urls import reverse
from django.utils.translation import gettext_lazy as _
from modelcluster.contrib.taggit import ClusterTaggableManager
from modelcluster.fields import ParentalKey
from modelcluster.models import ClusterableModel
from taggit.models import ItemBase, TagBase, TaggedItemBase
from wagtail import blocks
from wagtail.admin.panels import (
    FieldPanel,
    MultiFieldPanel,
    ObjectList,
    TabbedInterface,
    TitleFieldPanel,
)
from wagtail.api import APIField
from wagtail.blocks import (
    StreamValue,
    StructBlockValidationError,
)
from wagtail.contrib.settings.models import BaseSiteSetting, register_setting
from wagtail.documents.blocks import DocumentChooserBlock
from wagtail.fields import StreamField
from wagtail.images.blocks import ImageChooserBlock
from wagtail.models import (
    DraftStateMixin,
    Locale,
    LockableMixin,
    Page,
    ReferenceIndex,
    Revision,
    RevisionMixin,
    WorkflowMixin,
)
from wagtail.models.sites import Site
from wagtail.search import index
from wagtail.snippets.blocks import SnippetChooserBlock
from wagtail_content_import.models import ContentImportMixin
from wagtailmedia.blocks import AbstractMediaChooserBlock

from .panels import PageRatingPanel
from .whatsapp import (
<<<<<<< HEAD
    TemplateSubmissionException,
    TemplateVariableError,
=======
    TemplateSubmissionClientException,
    TemplateSubmissionServerException,
>>>>>>> b7b95cb5
    create_standalone_whatsapp_template,
    create_whatsapp_template,
    validate_template_variables,
)

from .constants import (  # isort:skip
    AGE_CHOICES,
    GENDER_CHOICES,
    RELATIONSHIP_STATUS_CHOICES,
)


logger = logging.getLogger(__name__)


class UniqueSlugMixin:
    """
    Ensures that slugs are unique per locale
    """

    def is_slug_available(self, slug: str, PO: type[Page] = Page) -> bool:
        pages = PO.objects.filter(
            locale=self.locale_id or self.get_default_locale(), slug=slug
        )
        if self.pk is not None:
            pages = pages.exclude(pk=self.pk)
        return not pages.exists()

    def get_unique_slug(self, slug: str, PO: type[Page] = Page) -> str:
        suffix = 1
        candidate_slug = slug
        while not self.is_slug_available(candidate_slug, PO):
            suffix += 1
            candidate_slug = f"{slug}-{suffix}"
        return candidate_slug

    def clean(self, PO: type[Page] = Page) -> None:
        super().clean()

        if not self.is_slug_available(self.slug, PO):
            page = PO.objects.get(locale=self.locale, slug=self.slug)
            page_url = page.url if isinstance(page, Page) else page.name
            raise ValidationError(
                {
                    "slug": ValidationError(
                        _(
                            "The slug '%(page_slug)s' is already in use at '%(page_url)s'"
                        ),
                        params={"page_slug": self.slug, "page_url": page_url},
                        code="slug-in-use",
                    )
                }
            )


@register_setting
class SiteSettings(BaseSiteSetting):
    title = models.CharField(
        max_length=30,
        blank=True,
        default="",
        help_text="The branding title shown in the CMS",
    )
    login_message = models.CharField(
        max_length=100,
        blank=True,
        default="",
        help_text="The login message shown on the login page",
    )
    welcome_message = models.CharField(
        max_length=100,
        blank=True,
        default="",
        help_text="The welcome message shown after logging in",
    )
    logo = models.ImageField(blank=True, null=True, upload_to="images")
    favicon = models.ImageField(blank=True, null=True, upload_to="images")
    profile_field_options = StreamField(
        [
            (
                "gender",
                blocks.MultipleChoiceBlock(
                    choices=GENDER_CHOICES, widget=CheckboxSelectMultiple
                ),
            ),
            (
                "age",
                blocks.MultipleChoiceBlock(
                    choices=AGE_CHOICES, widget=CheckboxSelectMultiple
                ),
            ),
            (
                "relationship",
                blocks.MultipleChoiceBlock(
                    choices=RELATIONSHIP_STATUS_CHOICES, widget=CheckboxSelectMultiple
                ),
            ),
        ],
        blank=True,
        null=True,
        help_text="Fields that may be used to restrict content to certain user segments",
        use_json_field=True,
        block_counts={
            "gender": {"max_num": 1},
            "age": {"max_num": 1},
            "relationship": {"max_num": 1},
        },
    )

    first_tab_panels = [
        FieldPanel("title"),
        FieldPanel("login_message"),
        FieldPanel("welcome_message"),
        FieldPanel("logo"),
        FieldPanel("favicon"),
    ]
    second_tab_panels = [
        FieldPanel("profile_field_options"),
    ]

    edit_handler = TabbedInterface(
        [
            ObjectList(first_tab_panels, heading="Branding"),
            ObjectList(second_tab_panels, heading="Profiling"),
        ]
    )


class MediaBlock(AbstractMediaChooserBlock):
    def render_basic(
        self, value: dict[str, Any], context: dict[str, Any] | None = None
    ) -> None:
        pass


def get_valid_profile_values(field: str) -> list[str]:
    site = Site.objects.get(is_default_site=True)
    site_settings = SiteSettings.for_site(site)

    profile_values = {}

    for profile_block in site_settings.profile_field_options:
        profile_values[profile_block.block_type] = list(profile_block.value)
    try:
        return profile_values[field]
    except KeyError:
        return []


def get_gender_choices() -> list[tuple[str, str]]:
    # Wrapper for get_profile_field_choices that can be passed as a callable
    choices = dict(GENDER_CHOICES)
    return [(g, choices[g]) for g in get_valid_profile_values("gender")]


def get_age_choices() -> list[tuple[str, str]]:
    # Wrapper for get_profile_field_choices that can be passed as a callable
    choices = dict(AGE_CHOICES)
    return [(a, choices[a]) for a in get_valid_profile_values("age")]


def get_relationship_choices() -> list[tuple[str, str]]:
    # Wrapper for get_profile_field_choices that can be passed as a callable
    choices = dict(RELATIONSHIP_STATUS_CHOICES)
    return [(r, choices[r]) for r in get_valid_profile_values("relationship")]


class VariationBlock(blocks.StructBlock):
    variation_restrictions = blocks.StreamBlock(
        [
            ("gender", blocks.ChoiceBlock(choices=get_gender_choices)),
            ("age", blocks.ChoiceBlock(choices=get_age_choices)),
            ("relationship", blocks.ChoiceBlock(choices=get_relationship_choices)),
        ],
        required=False,
        min_num=1,
        max_num=1,
        help_text="Restrict this variation to users with this profile value. Valid values must be added to the Site Settings",
        use_json_field=True,
    )
    message = blocks.TextBlock(
        help_text="each message cannot exceed 4096 characters.",
        validators=(MaxLengthValidator(4096),),
    )


class NextMessageButton(blocks.StructBlock):
    title = blocks.CharBlock(
        help_text="Text for the button, up to 20 characters.",
        validators=(MaxLengthValidator(20),),
    )


class GoToPageButton(blocks.StructBlock):
    title = blocks.CharBlock(
        help_text="Text for the button, up to 20 characters.",
        validators=(MaxLengthValidator(20),),
    )
    page = blocks.PageChooserBlock(help_text="Page the button should go to")


class GoToFormButton(blocks.StructBlock):
    title = blocks.CharBlock(
        help_text="Text for the button, up to 20 characters.",
        validators=(MaxLengthValidator(20),),
    )
    form = SnippetChooserBlock(
        "home.Assessment", help_text="Form the button should start"
    )


class NextMessageListItem(blocks.StructBlock):
    title = blocks.CharBlock(
        help_text="Text for the list item, up to 24 characters.",
        validators=(MaxLengthValidator(24),),
    )


class GoToPageListItem(blocks.StructBlock):
    title = blocks.CharBlock(
        help_text="Text for the list item, up to 24 characters.",
        validators=(MaxLengthValidator(24),),
    )
    page = blocks.PageChooserBlock(help_text="Page the list item should go to")


class GoToFormListItem(blocks.StructBlock):
    title = blocks.CharBlock(
        help_text="Text for the list item, up to 24 characters.",
        validators=(MaxLengthValidator(24),),
    )
    form = SnippetChooserBlock(
        "home.Assessment", help_text="Form the list item should start"
    )


class WhatsappBlock(blocks.StructBlock):
    WHATSAPP_MESSAGE_MAX_LENGTH = 1024
    image = ImageChooserBlock(required=False)
    document = DocumentChooserBlock(icon="document", required=False)
    media = MediaBlock(icon="media", required=False)
    message = blocks.TextBlock(
        help_text="each text message cannot exceed 4096 characters, messages with "
        "media cannot exceed 1024 characters.",
        validators=(MaxLengthValidator(4096),),
    )
    example_values = blocks.ListBlock(
        blocks.CharBlock(
            label="Example Value",
        ),
        default=[],
        label="Variable Example Values",
        help_text="Please add example values for all variables used in a WhatsApp template",
    )
    variation_messages = blocks.ListBlock(VariationBlock(), default=[])
    # TODO: next_prompt is deprecated, and should be removed in the next major version
    next_prompt = blocks.CharBlock(
        help_text="prompt text for next message",
        required=False,
        validators=(MaxLengthValidator(20),),
    )
    buttons = blocks.StreamBlock(
        [
            ("next_message", NextMessageButton()),
            ("go_to_page", GoToPageButton()),
            ("go_to_form", GoToFormButton()),
        ],
        required=False,
        max_num=3,
    )
    list_title = blocks.CharBlock(
        required=False,
        help_text="List title, up to 24 characters.",
        max_length=24,
    )
    list_items = blocks.StreamBlock(
        [
            ("next_message", NextMessageListItem()),
            ("go_to_page", GoToPageListItem()),
            ("go_to_form", GoToFormListItem()),
        ],
        help_text="Items to appear in the list message",
        required=False,
        max_num=10,
    )
    footer = blocks.CharBlock(
        help_text="Footer cannot exceed 60 characters.",
        required=False,
        validators=(MaxLengthValidator(60),),
    )

    class Meta:
        icon = "user"
        form_classname = "whatsapp-message-block struct-block"

    def clean(self, value: dict[str, Any]) -> dict[str, Any]:
        result = super().clean(value)
        errors = {}

        if (result["image"] or result["document"] or result["media"]) and len(
            result["message"]
        ) > self.WHATSAPP_MESSAGE_MAX_LENGTH:
            errors["message"] = ValidationError(
                "A WhatsApp message with media cannot be longer than "
                f"{self.WHATSAPP_MESSAGE_MAX_LENGTH} characters, your message is "
                f"{len(result['message'])} characters long"
            )
        if (result["buttons"] or result["list_items"]) and len(
            result["message"]
        ) > self.WHATSAPP_MESSAGE_MAX_LENGTH:
            errors["message"] = ValidationError(
                "A WhatsApp message with interactive items cannot be longer than "
                f"{self.WHATSAPP_MESSAGE_MAX_LENGTH} characters, your message is "
                f"{len(result['message'])} characters long"
            )

        variation_messages = result["variation_messages"]
        for message in variation_messages:
            if len(message) > 4096:
                errors["variation_messages"] = ValidationError(
                    f"Ensure this variation message has at most 4096 characters, it has {len(message)} characters"
                )
        if errors:
            raise StructBlockValidationError(errors)
        return result


class SMSBlock(blocks.StructBlock):
    message = blocks.TextBlock(
        help_text="each message cannot exceed 459 characters (3 messages).",
        validators=(MaxLengthValidator(459),),
    )

    class Meta:
        icon = "user"
        form_classname = "whatsapp-message-block struct-block"


class USSDBlock(blocks.StructBlock):
    message = blocks.TextBlock(
        help_text="each message cannot exceed 160 characters.",
        validators=(MaxLengthValidator(160),),
    )

    class Meta:
        icon = "user"
        form_classname = "whatsapp-message-block struct-block"

    def clean(self, value: dict[str, Any]) -> dict[str, Any]:
        result = super().clean(value)
        errors: dict[str, Any] = {}

        if errors:
            raise StructBlockValidationError(errors)
        return result


class ViberBlock(blocks.StructBlock):
    image = ImageChooserBlock(required=False)
    message = blocks.TextBlock(
        help_text="each message cannot exceed 7000 characters.",
        validators=(MaxLengthValidator(7000),),
    )

    class Meta:
        icon = "user"
        form_classname = "whatsapp-message-block struct-block"


class MessengerBlock(blocks.StructBlock):
    image = ImageChooserBlock(required=False)
    message = blocks.TextBlock(
        help_text="each message cannot exceed 2000 characters.",
        validators=(MaxLengthValidator(2000),),
    )

    class Meta:
        icon = "user"
        form_classname = "whatsapp-message-block struct-block"


class HomePage(UniqueSlugMixin, Page):
    parent_page_types = ["wagtailcore.Page"]
    subpage_types = [
        "home.ContentPageIndex",
    ]


class ContentPageIndex(UniqueSlugMixin, Page):
    parent_page_types = ["home.HomePage"]
    subpage_types = [
        "home.ContentPage",
    ]

    include_in_homepage = models.BooleanField(default=False)

    @property
    def has_children(self) -> bool:
        return self.get_children_count() > 0

    api_fields = [
        APIField("title"),
        APIField("include_in_homepage"),
        APIField("has_children"),
    ]


class ContentPageTag(TaggedItemBase):
    content_object = ParentalKey(
        "ContentPage", on_delete=models.CASCADE, related_name="tagged_items"
    )


class ContentTrigger(TagBase):
    class Meta:
        verbose_name = "content trigger"
        verbose_name_plural = "content triggers"


class TriggeredContent(ItemBase):
    tag = models.ForeignKey(
        ContentTrigger, related_name="triggered_content", on_delete=models.CASCADE
    )
    content_object = ParentalKey(
        to="home.ContentPage", on_delete=models.CASCADE, related_name="triggered_items"
    )


class ContentQuickReply(TagBase):
    class Meta:
        verbose_name = "quick reply"
        verbose_name_plural = "quick replies"


class QuickReplyContent(ItemBase):
    tag = models.ForeignKey(
        ContentQuickReply, related_name="quick_reply_content", on_delete=models.CASCADE
    )
    content_object = ParentalKey(
        to="home.ContentPage",
        on_delete=models.CASCADE,
        related_name="quick_reply_items",
    )


class ContentPage(UniqueSlugMixin, Page, ContentImportMixin):
    body_truncate_size = 200

    class WhatsAppTemplateCategory(models.TextChoices):
        MARKETING = "MARKETING", _("Marketing")
        UTILITY = "UTILITY", _("Utility")

    parent_page_types = ["home.ContentPageIndex", "home.ContentPage"]

    # general page attributes
    tags = ClusterTaggableManager(through=ContentPageTag, blank=True)
    triggers = ClusterTaggableManager(through="home.TriggeredContent", blank=True)
    quick_replies = ClusterTaggableManager(through="home.QuickReplyContent", blank=True)
    related_pages = StreamField(
        [
            ("related_page", blocks.PageChooserBlock()),
        ],
        blank=True,
        null=True,
        use_json_field=True,
    )
    enable_web = models.BooleanField(
        default=False, help_text="When enabled, the API will include the web content"
    )
    enable_whatsapp = models.BooleanField(
        default=False,
        help_text="When enabled, the API will include the whatsapp content",
    )
    enable_sms = models.BooleanField(
        default=False,
        help_text="When enabled, the API will include the SMS content",
    )
    enable_ussd = models.BooleanField(
        default=False,
        help_text="When enabled, the API will include the USSD content",
    )
    enable_messenger = models.BooleanField(
        default=False,
        help_text="When enabled, the API will include the messenger content",
    )
    enable_viber = models.BooleanField(
        default=False, help_text="When enabled, the API will include the viber content"
    )

    # Web page setup
    subtitle = models.CharField(max_length=200, blank=True, default="")
    body = StreamField(
        [
            ("paragraph", blocks.RichTextBlock()),
            ("image", ImageChooserBlock()),
        ],
        blank=True,
        null=True,
        use_json_field=True,
    )
    include_in_footer = models.BooleanField(default=False)

    # Web panels
    web_panels = [
        MultiFieldPanel(
            [
                TitleFieldPanel("title"),
                FieldPanel("subtitle"),
                FieldPanel("body"),
                FieldPanel("include_in_footer"),
            ],
            heading="Web",
        ),
    ]

    # whatsapp page setup
    is_whatsapp_template = models.BooleanField("Is Template", default=False)
    whatsapp_template_name = models.CharField(max_length=512, blank=True, default="")
    whatsapp_template_category = models.CharField(
        max_length=14,
        choices=WhatsAppTemplateCategory.choices,
        default=WhatsAppTemplateCategory.UTILITY,
    )
    whatsapp_title = models.CharField(max_length=200, blank=True, default="")
    whatsapp_body = StreamField(
        [
            (
                "Whatsapp_Message",
                WhatsappBlock(
                    help_text="Each message will be sent with the text and media"
                ),
            ),
            (
                "Whatsapp_Template",
                SnippetChooserBlock(
                    "home.WhatsAppTemplate", help_text="WhatsAppTemplate to use"
                ),
            ),
        ],
        blank=True,
        null=True,
        use_json_field=True,
    )

    # whatsapp panels
    whatsapp_panels = [
        MultiFieldPanel(
            [
                FieldPanel("whatsapp_title"),
                FieldPanel("is_whatsapp_template"),
                FieldPanel("whatsapp_template_category"),
                FieldPanel("whatsapp_body"),
            ],
            heading="Whatsapp",
        ),
    ]

    sms_title = models.CharField(max_length=200, blank=True)
    sms_body = StreamField(
        [
            (
                "SMS_Message",
                SMSBlock(help_text="Each message will be sent with the text"),
            ),
        ],
        blank=True,
        null=True,
        use_json_field=True,
    )
    # sms panels
    sms_panels = [
        MultiFieldPanel(
            [
                FieldPanel("sms_title"),
                FieldPanel("sms_body"),
            ],
            heading="SMS",
        ),
    ]

    ussd_title = models.CharField(max_length=200, blank=True)
    ussd_body = StreamField(
        [
            (
                "USSD_Message",
                USSDBlock(help_text="Each message will be sent with the text"),
            ),
        ],
        blank=True,
        null=True,
        use_json_field=True,
    )
    # USSD panels
    ussd_panels = [
        MultiFieldPanel(
            [
                FieldPanel("ussd_title"),
                FieldPanel("ussd_body"),
            ],
            heading="USSD",
        ),
    ]

    # messenger page setup
    messenger_title = models.CharField(max_length=200, blank=True, default="")
    messenger_body = StreamField(
        [
            (
                "messenger_block",
                MessengerBlock(
                    help_text="Each paragraph cannot extend "
                    "over the messenger message "
                    "limit of 2000 characters"
                ),
            ),
        ],
        blank=True,
        null=True,
        use_json_field=True,
    )

    # messenger panels
    messenger_panels = [
        MultiFieldPanel(
            [
                FieldPanel("messenger_title"),
                FieldPanel("messenger_body"),
            ],
            heading="Messenger",
        ),
    ]

    # viber page setup
    viber_title = models.CharField(max_length=200, blank=True, default="")
    viber_body = StreamField(
        [
            (
                "viber_message",
                ViberBlock(
                    help_text="Each paragraph cannot extend "
                    "over the viber message limit "
                    "of 7000 characters"
                ),
            ),
        ],
        blank=True,
        null=True,
        use_json_field=True,
    )

    # viber panels
    viber_panels = [
        MultiFieldPanel(
            [
                FieldPanel("viber_title"),
                FieldPanel("viber_body"),
            ],
            heading="Viber",
        ),
    ]

    promote_panels = Page.promote_panels + [
        FieldPanel("tags"),
        FieldPanel("triggers", heading="Triggers"),
        FieldPanel("quick_replies", heading="Quick Replies"),
        PageRatingPanel("Rating"),
        FieldPanel("related_pages"),
    ]
    settings_panels = Page.settings_panels + [
        MultiFieldPanel(
            [
                FieldPanel("enable_web"),
                FieldPanel("enable_whatsapp"),
                FieldPanel("enable_sms"),
                FieldPanel("enable_ussd"),
                FieldPanel("enable_messenger"),
                FieldPanel("enable_viber"),
            ],
            heading="API settings",
        ),
    ]
    edit_handler = TabbedInterface(
        [
            ObjectList(web_panels, heading="Web"),
            ObjectList(whatsapp_panels, heading="Whatsapp"),
            ObjectList(sms_panels, heading="SMS"),
            ObjectList(ussd_panels, heading="USSD"),
            ObjectList(messenger_panels, heading="Messenger"),
            ObjectList(viber_panels, heading="Viber"),
            ObjectList(promote_panels, heading="Promotional"),
            ObjectList(settings_panels, heading="Settings"),
        ]
    )

    api_fields = [
        APIField("title"),
        APIField("subtitle"),
        APIField("body"),
        APIField("tags"),
        APIField("triggers"),
        APIField("quick_replies"),
        APIField("related_pages"),
        APIField("has_children"),
    ]

    @property
    def has_children(self):
        return self.get_children_count() > 0

    @property
    def page_rating(self):
        return self._calc_avg_rating(self.ratings.all())

    @property
    def view_count(self):
        return self.views.count()

    @property
    def latest_revision_rating(self):
        return self._calc_avg_rating(
            self.ratings.filter(revision=self.get_latest_revision())
        )

    @property
    def whatsapp_template_prefix(self):
        return self.whatsapp_title.lower().replace(" ", "_")

    @property
    def whatsapp_template_body(self):
        return self.whatsapp_body.raw_data[0]["value"]["message"]

    @property
    def whatsapp_template_image(self):
        return self.whatsapp_body.raw_data[0]["value"]["image"]

    def create_whatsapp_template_name(self) -> str:
        return f"{self.whatsapp_template_prefix}_{self.get_latest_revision().pk}"

    def get_descendants(self, inclusive=False):
        return ContentPage.objects.descendant_of(self, inclusive)

    def _calc_avg_rating(self, ratings):
        if ratings:
            helpful = 0
            for rating in ratings:
                if rating.helpful:
                    helpful += 1

            percentage = int(helpful / ratings.count() * 100)
            return f"{helpful}/{ratings.count()} ({percentage}%)"
        return "(no ratings yet)"

    def save_page_view(self, query_params, platform=None):
        if not platform and query_params:
            if "whatsapp" in query_params:
                platform = "whatsapp"
            elif "sms" in query_params:
                platform = "sms"
            elif "ussd" in query_params:
                platform = "ussd"
            elif "messenger" in query_params:
                platform = "messenger"
            elif "viber" in query_params:
                platform = "viber"
            else:
                platform = "web"

        data = {}
        for param, value in query_params.items():
            if param.startswith("data__"):
                key = param.replace("data__", "")
                data[key] = value

        page_view = {
            "revision": self.get_latest_revision(),
            "data": data,
            "platform": f"{platform}",
        }

        if "message" in query_params and query_params["message"].isdigit():
            page_view["message"] = query_params["message"]

        self.views.create(**page_view)

    @property
    def quick_reply_buttons(self) -> list[str]:
        return self.quick_reply_items.all().values_list("tag__name", flat=True)

    @property
    def whatsapp_template_buttons(self) -> list[str]:
        # If Buttons and quick replies are present then Buttons are used
        first_msg = self.whatsapp_body.raw_data[0]["value"]
        if "buttons" in first_msg and first_msg["buttons"]:
            buttons = [b["value"]["title"] for b in first_msg["buttons"]]
            return buttons
        return []

    @property
    def whatsapp_template_fields(self):
        """
        Returns a tuple of fields that can be used to determine template equality
        """
        return (
            self.whatsapp_template_body,
            self.whatsapp_template_buttons,
            self.is_whatsapp_template,
            self.whatsapp_template_image,
            self.whatsapp_template_category,
        )

    def submit_whatsapp_template(self, previous_revision):
        """
        Submits a request to the WhatsApp API to create a template for this content

        Only submits if the create templates is enabled, if the page is a whatsapp
        template, and if the template fields are different to the previous revision
        """
        if not settings.WHATSAPP_CREATE_TEMPLATES:
            return
        if not self.is_whatsapp_template:
            return
        # If there are any missing fields in the previous revision, then carry on
        try:
            previous_revision = previous_revision.as_object()
            previous_revision_fields = previous_revision.whatsapp_template_fields
        except (IndexError, AttributeError):
            previous_revision_fields = ()
        # If there are any missing fields in this revision, then don't submit template
        try:
            if self.whatsapp_template_fields == previous_revision_fields:
                return
        except (IndexError, AttributeError):
            return

        self.whatsapp_template_name = self.create_whatsapp_template_name()

        create_whatsapp_template(
            self.whatsapp_template_name,
            self.whatsapp_template_body,
            str(self.whatsapp_template_category),
            self.locale,
            self.whatsapp_template_buttons,
            self.whatsapp_template_image,
        )

        return self.whatsapp_template_name

    def get_all_links(self):
        page_links = []
        orderedcontentset_links = []
        whatsapp_template_links = []

        usage = ReferenceIndex.get_references_to(self).group_by_source_object()
        for ref in usage:
            for link in ref[1]:
                if link.model_name == "content page":
                    link_type = "Related Page"
                    tab = "#tab-promotional"
                    if link.related_field.name == "whatsapp_body":
                        link_type = "WhatsApp: Go to button"
                        tab = "#tab-whatsapp"

                    page = ContentPage.objects.get(id=link.object_id)
                    url = reverse("wagtailadmin_pages:edit", args=(link.object_id,))
                    page_links.append((url + tab, f"{page} - {link_type}"))

                elif link.model_name == "Ordered Content Set":
                    orderedcontentset = OrderedContentSet.objects.get(id=link.object_id)
                    url = reverse(
                        "wagtailsnippets_home_orderedcontentset:edit",
                        args=(link.object_id,),
                    )
                    orderedcontentset_links.append((url, orderedcontentset.name))
                elif link.model_name == "WhatsApp Template":
                    whatsapp_template = WhatsAppTemplate.objects.get(id=link.object_id)
                    url = reverse(
                        "wagtailsnippets_home_whatsapptemplate:edit",
                        args=(link.object_id,),
                    )
                    whatsapp_template_links.append((url, whatsapp_template.name))
                else:
                    raise Exception("Unknown model link")

        return page_links, orderedcontentset_links, whatsapp_template_links

    def save_revision(
        self,
        user=None,
        submitted_for_moderation=False,
        approved_go_live_at=None,
        changed=True,
        log_action=False,
        previous_revision=None,
        clean=True,
    ):
        previous_revision = self.get_latest_revision()
        revision = super().save_revision(
            user,
            submitted_for_moderation,
            approved_go_live_at,
            changed,
            log_action,
            previous_revision,
            clean,
        )

        try:
            template_name = self.submit_whatsapp_template(previous_revision)
        except Exception:
            # Log the error to sentry and send error message to the user
            logger.exception(
                f"Failed to submit template name:  {self.whatsapp_template_name}"
            )
            raise ValidationError("Failed to submit template")

        if template_name:
            revision.content["whatsapp_template_name"] = template_name
            revision.save(update_fields=["content"])
        return revision

    def short_description(description):
        def set_short_description(func):
            func.short_description = description
            return func

        return set_short_description

    @short_description("Quick Replies")
    def replies(self):
        return list(self.quick_replies.all())

    @short_description("Triggers")
    def trigger(self):
        return list(self.triggers.all())

    @short_description("Tags")
    def tag(self):
        return list(self.tags.all())

    @short_description("Whatsapp Body")
    def wa_body(self) -> str:
        body = (
            "\n".join(
                (
                    m.value["message"]
                    if m.block_type == "Whatsapp_Message"
                    else m.value.message
                )
                for m in self.whatsapp_body
            )
            if self.whatsapp_body
            else ""
        )
        return truncatechars(str(body), self.body_truncate_size)

    @short_description("SMS Body")
    def sms_body_message(self):
        body = (
            "\n".join(m.value["message"] for m in self.sms_body)
            if self.sms_body
            else ""
        )
        return truncatechars(str(body), self.body_truncate_size)

    @short_description("USSD Body")
    def ussd_body_message(self):
        body = (
            "\n".join(m.value["message"] for m in self.ussd_body)
            if self.ussd_body
            else ""
        )
        return truncatechars(str(body), self.body_truncate_size)

    @short_description("Messenger Body")
    def mess_body(self):
        body = "\n".join(m.value["message"] for m in self.messenger_body)
        return truncatechars(str(body), self.body_truncate_size)

    @short_description("Viber Body")
    def vib_body(self):
        body = "\n".join(m.value["message"] for m in self.viber_body)
        return truncatechars(str(body), self.body_truncate_size)

    @short_description("Web Body")
    def web_body(self):
        return truncatechars(str(self.body), self.body_truncate_size)

    @short_description("Parent")
    def parental(self):
        return self.get_parent()

    def clean(self):
        result = super().clean(Page)
        errors = {}

        # Clean the whatsapp body to remove hidden characters
        if self.whatsapp_body and isinstance(self.whatsapp_body, StreamValue):
            for block in self.whatsapp_body:
                if block.block_type == "Whatsapp_Message":
                    message = block.value["message"]
                    cleaned_message = "".join(
                        char
                        for char in message
                        if char.isprintable() or char in "\n\r\t"
                    ).strip()

                    block.value["message"] = cleaned_message

        if errors:
            raise ValidationError(errors)

        return result


def _get_default_locale():
    site = Site.objects.get(is_default_site=True)
    return site.root_page.locale.id


class OrderedContentSet(
    UniqueSlugMixin,
    WorkflowMixin,
    DraftStateMixin,
    LockableMixin,
    RevisionMixin,
    index.Indexed,
    models.Model,
):
    slug = models.SlugField(
        max_length=255,
        help_text="A unique identifier for this ordered content set",
        default="",
    )
    locale = models.ForeignKey(
        to=Locale, on_delete=models.CASCADE, default=_get_default_locale
    )
    revisions = GenericRelation(
        "wagtailcore.Revision", related_query_name="orderedcontentset"
    )
    workflow_states = GenericRelation(
        "wagtailcore.WorkflowState",
        content_type_field="base_content_type",
        object_id_field="object_id",
        related_query_name="orderedcontentset",
        for_concrete_model=False,
    )
    name = models.CharField(
        max_length=255, help_text="The name of the ordered content set."
    )

    def get_gender(self):
        for item in self.get_latest_revision_as_object().profile_fields.raw_data:
            if item["type"] == "gender":
                return item["value"]

    def get_age(self):
        for item in self.get_latest_revision_as_object().profile_fields.raw_data:
            if item["type"] == "age":
                return item["value"]

    def get_relationship(self):
        for item in self.get_latest_revision_as_object().profile_fields.raw_data:
            if item["type"] == "relationship":
                return item["value"]

    def profile_field(self):
        return [
            f"{x.block_type}:{x.value}"
            for x in self.get_latest_revision_as_object().profile_fields
        ]

    profile_field.short_description = "Profile Fields"

    def page(self):
        if self.pages:
            return [
                (self._get_field_value(p, "contentpage", raw=True).slug)
                for p in self.pages
            ]
        return ["-"]

    page.short_description = "Page Slugs"

    def time(self):
        if self.pages:
            return [(self._get_field_value(p, "time")) for p in self.pages]
        return ["-"]

    time.short_description = "Time"

    def unit(self):
        if self.pages:
            return [(self._get_field_value(p, "unit")) for p in self.pages]
        return ["-"]

    unit.short_description = "Unit"

    def before_or_after(self):
        if self.pages:
            return [(self._get_field_value(p, "before_or_after")) for p in self.pages]
        return ["-"]

    before_or_after.short_description = "Before Or After"

    def contact_field(self):
        if self.pages:
            return [(self._get_field_value(p, "contact_field")) for p in self.pages]
        return ["-"]

    contact_field.short_description = "Contact Field"

    def num_pages(self):
        return len(self.pages)

    num_pages.short_description = "Number of Pages"

    def _get_field_value(self, page: Page, field: str, raw: bool = False) -> any:
        try:
            if value := page.value[field]:
                return value if raw else f"{value}"
            else:
                return ""
        except (AttributeError, TypeError):
            return ""

    def latest_draft_profile_fields(self):
        return self.get_latest_revision_as_object().profile_fields

    latest_draft_profile_fields.short_description = "Profile Fields"

    profile_fields = StreamField(
        [
            ("gender", blocks.ChoiceBlock(choices=get_gender_choices)),
            ("age", blocks.ChoiceBlock(choices=get_age_choices)),
            ("relationship", blocks.ChoiceBlock(choices=get_relationship_choices)),
        ],
        help_text="Restrict this ordered set to users with these profile values. Valid values must be added to the Site Settings",
        use_json_field=True,
        block_counts={
            "gender": {"max_num": 1},
            "age": {"max_num": 1},
            "relationship": {"max_num": 1},
        },
        default=[],
        blank=True,
    )
    search_fields = [
        index.SearchField("name"),
        index.SearchField("get_gender"),
        index.SearchField("get_age"),
        index.SearchField("get_relationship"),
    ]
    pages = StreamField(
        [
            (
                "pages",
                blocks.StructBlock(
                    [
                        ("contentpage", blocks.PageChooserBlock()),
                        (
                            "time",
                            blocks.IntegerBlock(
                                min_value=0,
                                required=False,
                                help_text="When should this message be sent? Set the number of  hours, days, months or year.",
                            ),
                        ),
                        (
                            "unit",
                            blocks.ChoiceBlock(
                                choices=[
                                    ("minutes", "Minutes"),
                                    ("hours", "Hours"),
                                    ("days", "Days"),
                                    ("months", "Months"),
                                ],
                                help_text="Choose the unit of time to use.",
                                required=False,
                            ),
                        ),
                        (
                            "before_or_after",
                            blocks.ChoiceBlock(
                                choices=[
                                    ("after", "After"),
                                    ("before", "Before"),
                                ],
                                help_text="Is it ‘before’ or ‘after’ the reference point for your timings, which is set in the contact field below.",
                                required=False,
                            ),
                        ),
                        (
                            "contact_field",
                            blocks.CharBlock(
                                help_text="This is the reference point used to base the timing of message on. For example, edd (estimated date of birth) or dob (date of birth).",
                                required=False,
                            ),
                        ),
                    ]
                ),
            ),
        ],
        use_json_field=True,
        blank=True,
        null=True,
    )

    def num_pages(self):
        return len(self.pages)

    num_pages.short_description = "Number of Pages"

    def status(self) -> str:
        workflow_state = self.workflow_states.last()
        workflow_state_status = workflow_state.status if workflow_state else None

        if self.live:
            if workflow_state_status == "in_progress":
                status = "Live + In Moderation"
            elif self.has_unpublished_changes:
                status = "Live + Draft"
            else:
                status = "Live"
        else:
            if workflow_state_status == "in_progress":
                status = "In Moderation"
            else:
                status = "Draft"

        return status

    panels = [
        FieldPanel("slug"),
        FieldPanel("locale"),
        FieldPanel("name"),
        FieldPanel("profile_fields"),
        FieldPanel("pages"),
    ]

    api_fields = [
        APIField("slug"),
        APIField("locale"),
        APIField("name"),
        APIField("profile_fields"),
        APIField("pages"),
    ]

    def __str__(self):
        """String repr of this snippet."""
        return self.name

    class Meta:  # noqa
        verbose_name = "Ordered Content Set"
        verbose_name_plural = "Ordered Content Sets"

    def clean(self):
        return super().clean(OrderedContentSet)

    def language_code(self):
        return self.locale.language_code


class ContentPageRating(models.Model):
    timestamp = models.DateTimeField(auto_now_add=True)
    page = models.ForeignKey(
        ContentPage, related_name="ratings", null=False, on_delete=models.CASCADE
    )
    revision = models.ForeignKey(
        Revision, related_name="ratings", null=False, on_delete=models.CASCADE
    )
    helpful = models.BooleanField()
    comment = models.TextField(blank=True, default="")
    data = models.JSONField(default=dict, blank=True, null=True)


class PageView(models.Model):
    platform = models.CharField(
        choices=[
            ("WHATSAPP", "whatsapp"),
            ("SMS", "sms"),
            ("USSD", "ussd"),
            ("VIBER", "viber"),
            ("MESSENGER", "messenger"),
            ("WEB", "web"),
        ],
        blank=True,
        default="web",
        max_length=20,
    )
    timestamp = models.DateTimeField(auto_now_add=True, db_index=True)
    page = models.ForeignKey(
        ContentPage, related_name="views", null=False, on_delete=models.CASCADE
    )
    revision = models.ForeignKey(
        Revision, related_name="views", null=False, on_delete=models.CASCADE
    )
    message = models.IntegerField(blank=True, default=None, null=True)
    data = models.JSONField(default=dict, blank=True, null=True)


class AnswerBlock(blocks.StructBlock):
    answer = blocks.TextBlock(help_text="The choice shown to the user for this option")
    score = blocks.FloatBlock(
        help_text="How much to add to the total score if this answer is chosen"
    )
    semantic_id = blocks.TextBlock(help_text="Semantic ID for this answer")
    response = blocks.TextBlock(
        required=False, help_text="The text to show the user if they choose this answer"
    )


class BaseQuestionBlock(blocks.StructBlock):
    question = blocks.TextBlock(help_text="The question to ask the user")
    explainer = blocks.TextBlock(
        required=False,
        help_text="Explainer message which tells the user why we need this question",
    )
    error = blocks.TextBlock(
        required=False,
        help_text="Error message for this question if we don't understand the input",
    )
    semantic_id = blocks.TextBlock(help_text="Semantic ID for this question")


class CategoricalQuestionBlock(BaseQuestionBlock):
    answers = blocks.ListBlock(AnswerBlock())


class AgeQuestionBlock(BaseQuestionBlock):
    answers = None


class MultiselectQuestionBlock(BaseQuestionBlock):
    answers = blocks.ListBlock(AnswerBlock())


class FreeTextQuestionBlock(BaseQuestionBlock):
    answers = None
    error = None


class IntegerQuestionBlock(BaseQuestionBlock):
    min = blocks.IntegerBlock(
        help_text="The minimum value that can be entered",
        default=None,
    )
    max = blocks.IntegerBlock(
        help_text="The maximum value that can be entered",
        default=None,
    )
    answers = None

    def clean(self, value):
        result = super().clean(value)
        min = result["min"]
        max = result["max"]
        if min < 0 or max < 0:
            raise ValidationError("min and max cannot be less than zero")
        if min == max:
            raise ValidationError("min and max values need to be different")
        if min > max:
            raise ValidationError("min cannot be greater than max")

        return result


class YearofBirthQuestionBlock(BaseQuestionBlock):
    answers = None


class AssessmentTag(TaggedItemBase):
    content_object = ParentalKey(
        "Assessment", on_delete=models.CASCADE, related_name="tagged_items"
    )


class Assessment(DraftStateMixin, RevisionMixin, index.Indexed, ClusterableModel):
    class Meta:
        verbose_name = "CMS Form"
        verbose_name_plural = "CMS Forms"

    title = models.CharField(max_length=255)
    slug = models.SlugField(
        max_length=255, help_text="A unique identifier for this CMS Form"
    )
    version = models.CharField(
        max_length=200,
        blank=True,
        default="",
        help_text="A version number for the question set",
    )
    locale = models.ForeignKey(to=Locale, on_delete=models.CASCADE)
    tags = ClusterTaggableManager(through=AssessmentTag, blank=True)
    high_result_page = models.ForeignKey(
        ContentPage,
        related_name="assessment_high",
        on_delete=models.CASCADE,
        help_text="The page to show the user if they score high",
        blank=True,
        null=True,
    )
    high_inflection = models.FloatField(
        help_text="Any score equal to or above this amount is considered high. Note that this is a percentage-based number.",
        blank=True,
        null=True,
    )
    medium_result_page = models.ForeignKey(
        ContentPage,
        related_name="assessment_medium",
        on_delete=models.CASCADE,
        help_text="The page to show the user if they score medium",
        blank=True,
        null=True,
    )
    medium_inflection = models.FloatField(
        help_text="Any score equal to or above this amount, but lower than the high "
        "inflection, is considered medium. Any score below this amount is considered "
        "low. Note that this is a percentage-based number.",
        blank=True,
        null=True,
    )
    low_result_page = models.ForeignKey(
        ContentPage,
        related_name="assessment_low",
        on_delete=models.CASCADE,
        help_text="The page to show the user if they score low",
        blank=True,
        null=True,
    )
    skip_threshold = models.FloatField(
        help_text="If a user skips equal to or greater than this many questions they will be presented with the skip page",
        default=0,
    )
    skip_high_result_page = models.ForeignKey(
        ContentPage,
        related_name="assessment_high_skip",
        on_delete=models.CASCADE,
        help_text="The page to show a user if they skip a question",
        blank=True,
        null=True,
    )
    generic_error = models.TextField(
        help_text="If no error is specified for a question, then this is used as the "
        "fallback"
    )

    questions = StreamField(
        [
            ("categorical_question", CategoricalQuestionBlock()),
            ("age_question", AgeQuestionBlock()),
            ("multiselect_question", MultiselectQuestionBlock()),
            ("freetext_question", FreeTextQuestionBlock()),
            ("integer_question", IntegerQuestionBlock()),
            ("year_of_birth_question", YearofBirthQuestionBlock()),
        ],
        use_json_field=True,
    )
    _revisions = GenericRelation(
        "wagtailcore.Revision", related_query_name="assessment"
    )

    search_fields = [
        index.SearchField("title"),
        index.AutocompleteField("title"),
        index.SearchField("slug"),
        index.AutocompleteField("slug"),
        index.SearchField("version"),
        index.AutocompleteField("version"),
        index.FilterField("locale"),
    ]

    api_fields = [
        APIField("title"),
        APIField("slug"),
        APIField("version"),
        APIField("high_result_page"),  # noqa: F821
        APIField("high_inflection"),
        APIField("medium_result_page"),
        APIField("medium_inflection"),
        APIField("low_result_page"),
        APIField("skip_threshold"),
        APIField("skip_high_result_page"),
        APIField("generic_error"),
        APIField("questions"),
    ]

    def __str__(self):
        return self.title


class TemplateContentQuickReply(TagBase):
    class Meta:
        verbose_name = "quick reply"
        verbose_name_plural = "quick replies"


class TemplateQuickReplyContent(ItemBase):
    tag = models.ForeignKey(
        TemplateContentQuickReply,
        related_name="template_quick_reply_content",
        on_delete=models.CASCADE,
    )
    content_object = ParentalKey(
        to="home.WhatsAppTemplate",
        on_delete=models.CASCADE,
        related_name="template_quick_reply_items",
    )


class WhatsAppTemplate(
    DraftStateMixin,
    ClusterableModel,
    RevisionMixin,
    index.Indexed,
    models.Model,
):
    class Meta:  # noqa
        verbose_name = "WhatsApp Template"
        verbose_name_plural = "WhatsApp Templates"
        constraints = [
            models.UniqueConstraint(
                fields=["name", "locale"], name="unique_name_locale"
            )
        ]

    class Category(models.TextChoices):
        UTILITY = "UTILITY", _("Utility")
        MARKETING = "MARKETING", _("Marketing")

    class SubmissionStatus(models.TextChoices):
        NOT_SUBMITTED_YET = "NOT_SUBMITTED_YET", _("Not Submitted Yet")
        SUBMITTED = "SUBMITTED", _("Submitted")
        FAILED = "FAILED", _("Failed")

    def get_submission_status_display(self) -> str:
        return self.SubmissionStatus(self.submission_status).label

    get_submission_status_display.admin_order_field = "submission status"
    get_submission_status_display.short_description = "Submission status"

    name = models.CharField(max_length=512, blank=True, default="")
    category = models.CharField(
        max_length=14,
        choices=Category.choices,
        default=Category.MARKETING,
    )

    def get_category_display(self) -> str:
        return self.Category(self.category).label

    get_category_display.admin_order_field = "category"
    get_category_display.short_description = "Category"

    buttons = StreamField(
        [
            ("next_message", NextMessageButton()),
            ("go_to_page", GoToPageButton()),
            ("go_to_form", GoToFormButton()),
        ],
        use_json_field=True,
        null=True,
        max_num=3,
    )

    locale = models.ForeignKey(Locale, on_delete=models.CASCADE, default="")

    image = models.ForeignKey(
        "wagtailimages.Image",
        null=True,
        blank=True,
        on_delete=models.SET_NULL,
        related_name="image",
    )
    message = models.TextField(
        help_text="Each template message cannot exceed 1024 characters",
        max_length=1024,
    )

    example_values = StreamField(
        [("example_values", blocks.CharBlock(label="Example Value"))],
        blank=True,
        null=True,
        use_json_field=True,
    )

    submission_status = models.CharField(
        max_length=30,
        choices=SubmissionStatus.choices,
        default=SubmissionStatus.NOT_SUBMITTED_YET,
    )

    submission_result = models.TextField(
        help_text="The result of submitting the template",
        blank=True,
        max_length=4096,
        default="",
    )
    submission_name = models.TextField(
        help_text="The name of the template that was submitted",
        blank=True,
        max_length=1024,
        default="",
    )

    search_fields = [
        index.SearchField("locale"),
    ]

    @property
    def quick_reply_buttons(self):
        return self.template_quick_reply_items.all().values_list("tag__name", flat=True)

    @property
    def prefix(self):
        return self.name.lower().replace(" ", "_")

    def status(self):
        return "Live" if self.live else "Draft"

    def __str__(self):
        """String repr of this snippet."""
        return self.name

    def save_revision(
        self,
        user: Any | None = None,
        submitted_for_moderation: bool = False,
        approved_go_live_at: Any | None = None,
        changed: bool = True,
        log_action: bool = False,
        previous_revision: Any | None = None,
        clean: bool = True,
    ) -> Any:
        previous_revision = self.get_latest_revision()
        revision = super().save_revision(
            user,
            submitted_for_moderation,
            approved_go_live_at,
            changed,
            log_action,
            previous_revision,
            clean,
        )

        if not settings.WHATSAPP_CREATE_TEMPLATES:
            return revision

        # If there are any missing fields in the previous revision, then carry on
        if previous_revision:
            previous_revision = previous_revision.as_object()
            previous_revision_fields = previous_revision.fields
        else:
            previous_revision_fields = ()

        if self.fields == previous_revision_fields:
            return revision

        self.template_name = self.create_whatsapp_template_name()
        try:
            response_json = create_standalone_whatsapp_template(
                name=self.template_name,
                message=self.message,
                category=self.category,
                locale=self.locale,
                quick_replies=[b["value"]["title"] for b in self.buttons.raw_data],
                image_obj=self.image,
                example_values=[v["value"] for v in self.example_values.raw_data],
            )
            revision.content["name"] = self.name
            revision.content["submission_name"] = self.template_name
            revision.content["submission_status"] = self.SubmissionStatus.SUBMITTED
            revision.content["submission_result"] = (
                f"Success! Template ID = {response_json['id']}"
            )
        except TemplateSubmissionServerException as tsse:
            logger.exception(f"TemplateSubmissionServerException: {str(tsse)} ")
            revision.content["name"] = self.name
            revision.content["submission_name"] = self.template_name
            revision.content["submission_status"] = self.SubmissionStatus.FAILED
            revision.content["submission_result"] = (
                "An Internal Server Error has occurred.  Please try again later or contact developer support"
            )
        except TemplateSubmissionClientException as tsce:
            revision.content["name"] = self.name
            revision.content["submission_name"] = self.template_name
            revision.content["submission_status"] = self.SubmissionStatus.FAILED
            revision.content["submission_result"] = str(tsce)

        revision.save(update_fields=["content"])
        return revision

    def check_matching_braces(self, message: str = message) -> str:
        """
        Check if the number of opening and closing braces match in the message.
        Returns an error message if they don't match, otherwise returns an empty string.
        """
        result = ""
        count_opening_braces = message.count("{{")
        count_closing_braces = message.count("}}")

        if count_opening_braces != count_closing_braces:
            result = f"Please provide variables with matching sets of braces. You provided {count_opening_braces} sets of opening braces, and {count_closing_braces} sets of closing braces."

        return result

    def clean(self) -> None:
        result = super().clean()
        errors: dict[str, list[ValidationError]] = {}

        # The name is needed for all templates to generate a name for the template
        if not self.name:
            errors.setdefault("name", []).append(
                ValidationError("All WhatsApp templates need a name.")
            )

<<<<<<< HEAD
        message = self.message
        try:
            variables = validate_template_variables(message)
            print(f"Variables validated: {variables}")
        except TemplateVariableError as tve:
            errors.setdefault("message", []).append(ValidationError(tve.message))

=======
>>>>>>> b7b95cb5
        example_values = self.example_values.raw_data
        for ev in example_values:
            if "," in ev["value"]:
                errors["example_values"] = ValidationError(
                    "Example values cannot contain commas"
                )
        message = self.message

        # Matches "{1}" and "{11}", not "{{1}", "{a}" or "{1 "
        single_braces = re.findall(r"[^{]{(\d*?)}", message)
        # TODO: Replace with PyParsing

<<<<<<< HEAD
=======
        if single_braces:
            errors.setdefault("message", []).append(
                ValidationError(
                    f"Please provide variables with valid double braces. You provided single braces {single_braces}."
                )
            )

        brace_mismatches = self.check_matching_braces(message)

        if brace_mismatches:
            errors.setdefault("message", []).append(ValidationError(brace_mismatches))
            # TODO: Replace with PyParsing

        vars_in_msg = re.findall(r"{{(.*?)}}", message)
        non_digit_variables = [var for var in vars_in_msg if not var.isdecimal()]

        if non_digit_variables:
            errors.setdefault("message", []).append(
                ValidationError(
                    f"Please provide numeric variables only. You provided {non_digit_variables}."
                )
            )

        # Check variables are sequential
        actual_digit_variables = [var for var in vars_in_msg if var.isdecimal()]
        expected_variables = [str(j + 1) for j in range(len(actual_digit_variables))]
        if actual_digit_variables != expected_variables:
            errors.setdefault("message", []).append(
                {
                    "message": ValidationError(
                        f'Variables must be sequential, starting with "{{1}}". You provided "{actual_digit_variables}"'
                    )
                }
            )

        # Check matching number of placeholders and example values
        if len(example_values) != len(vars_in_msg):
            errors.setdefault("message", []).append(
                {
                    "message": ValidationError(
                        f"Mismatch in number of placeholders and example values. Found {len(vars_in_msg)} placeholder(s) and {len(example_values)} example values."
                    )
                }
            )

>>>>>>> b7b95cb5
        if errors:
            raise ValidationError(errors)

        return result

    @property
    def fields(self):
        """
        Returns a tuple of fields that can be used to determine template equality
        """
        return (
            self.name,
            self.message,
            self.category,
            self.locale,
            sorted(self.quick_reply_buttons),
            self.image,
            self.example_values,
        )

    def create_whatsapp_template_name(self) -> str:
        return f"{self.prefix}_{self.get_latest_revision().pk}"<|MERGE_RESOLUTION|>--- conflicted
+++ resolved
@@ -50,16 +50,11 @@
 
 from .panels import PageRatingPanel
 from .whatsapp import (
-<<<<<<< HEAD
-    TemplateSubmissionException,
-    TemplateVariableError,
-=======
     TemplateSubmissionClientException,
     TemplateSubmissionServerException,
->>>>>>> b7b95cb5
+    TemplateVariableError,
     create_standalone_whatsapp_template,
     create_whatsapp_template,
-    validate_template_variables,
 )
 
 from .constants import (  # isort:skip
@@ -1772,7 +1767,6 @@
                 ValidationError("All WhatsApp templates need a name.")
             )
 
-<<<<<<< HEAD
         message = self.message
         try:
             variables = validate_template_variables(message)
@@ -1780,8 +1774,6 @@
         except TemplateVariableError as tve:
             errors.setdefault("message", []).append(ValidationError(tve.message))
 
-=======
->>>>>>> b7b95cb5
         example_values = self.example_values.raw_data
         for ev in example_values:
             if "," in ev["value"]:
@@ -1794,8 +1786,6 @@
         single_braces = re.findall(r"[^{]{(\d*?)}", message)
         # TODO: Replace with PyParsing
 
-<<<<<<< HEAD
-=======
         if single_braces:
             errors.setdefault("message", []).append(
                 ValidationError(
@@ -1841,7 +1831,6 @@
                 }
             )
 
->>>>>>> b7b95cb5
         if errors:
             raise ValidationError(errors)
 
