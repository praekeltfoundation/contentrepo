import logging
import re

from django.conf import settings
from django.contrib.contenttypes.fields import GenericRelation
from django.core.exceptions import ValidationError
from django.core.validators import MaxLengthValidator
from django.db import models
from django.db.models.signals import pre_save
from django.dispatch import receiver
from django.forms import CheckboxSelectMultiple
from django.urls import reverse
from django.utils.translation import gettext_lazy as _
from modelcluster.contrib.taggit import ClusterTaggableManager
from modelcluster.fields import ParentalKey
from taggit.models import ItemBase, TagBase, TaggedItemBase
from wagtail import blocks
from wagtail.api import APIField
from wagtail.blocks import StreamBlockValidationError, StructBlockValidationError
from wagtail.contrib.settings.models import BaseSiteSetting, register_setting
from wagtail.documents.blocks import DocumentChooserBlock
from wagtail.fields import StreamField
from wagtail.images.blocks import ImageChooserBlock
from wagtail.models import (
    DraftStateMixin,
<<<<<<< HEAD
    Page,
    ReferenceIndex,
    Revision,
    RevisionMixin,
=======
    LockableMixin,
    Page,
    Revision,
    RevisionMixin,
    WorkflowMixin,
>>>>>>> b2efbb1c
)
from wagtail.models.sites import Site
from wagtail.search import index
from wagtail_content_import.models import ContentImportMixin
from wagtailmedia.blocks import AbstractMediaChooserBlock

from .panels import PageRatingPanel
from .whatsapp import create_whatsapp_template

from .constants import (  # isort:skip
    AGE_CHOICES,
    GENDER_CHOICES,
    RELATIONSHIP_STATUS_CHOICES,
    model,
)
from wagtail.admin.panels import (  # isort:skip
    FieldPanel,
    MultiFieldPanel,
    ObjectList,
    TabbedInterface,
    TitleFieldPanel,
)

logger = logging.getLogger(__name__)


class UniqueSlugMixin:
    """
    Ensures that slugs are unique per locale
    """

    def is_slug_available(self, slug):
        pages = Page.objects.filter(
            locale=self.locale_id or self.get_default_locale(), slug=slug
        )
        if self.pk is not None:
            pages = pages.exclude(pk=self.pk)
        return not pages.exists()

    def get_unique_slug(self, slug):
        suffix = 1
        candidate_slug = slug
        while not self.is_slug_available(candidate_slug):
            suffix += 1
            candidate_slug = f"{slug}-{suffix}"
        return candidate_slug

    def clean(self):
        super().clean()

        if not self.is_slug_available(self.slug):
            page = Page.objects.get(locale=self.locale, slug=self.slug)
            raise ValidationError(
                {
                    "slug": _(
                        "The slug '%(page_slug)s' is already in use at '%(page_url)s'"
                    )
                    % {"page_slug": self.slug, "page_url": page.url}
                }
            )


@register_setting
class SiteSettings(BaseSiteSetting):
    title = models.CharField(
        max_length=30,
        blank=True,
        default="",
        help_text="The branding title shown in the CMS",
    )
    login_message = models.CharField(
        max_length=100,
        blank=True,
        default="",
        help_text="The login message shown on the login page",
    )
    welcome_message = models.CharField(
        max_length=100,
        blank=True,
        default="",
        help_text="The welcome message shown after logging in",
    )
    logo = models.ImageField(blank=True, null=True, upload_to="images")
    favicon = models.ImageField(blank=True, null=True, upload_to="images")
    profile_field_options = StreamField(
        [
            (
                "gender",
                blocks.MultipleChoiceBlock(
                    choices=GENDER_CHOICES, widget=CheckboxSelectMultiple
                ),
            ),
            (
                "age",
                blocks.MultipleChoiceBlock(
                    choices=AGE_CHOICES, widget=CheckboxSelectMultiple
                ),
            ),
            (
                "relationship",
                blocks.MultipleChoiceBlock(
                    choices=RELATIONSHIP_STATUS_CHOICES, widget=CheckboxSelectMultiple
                ),
            ),
        ],
        blank=True,
        null=True,
        help_text="Fields that may be used to restrict content to certain user segments",
        use_json_field=True,
        block_counts={
            "gender": {"max_num": 1},
            "age": {"max_num": 1},
            "relationship": {"max_num": 1},
        },
    )

    first_tab_panels = [
        FieldPanel("title"),
        FieldPanel("login_message"),
        FieldPanel("welcome_message"),
        FieldPanel("logo"),
        FieldPanel("favicon"),
    ]
    second_tab_panels = [
        FieldPanel("profile_field_options"),
    ]

    edit_handler = TabbedInterface(
        [
            ObjectList(first_tab_panels, heading="Branding"),
            ObjectList(second_tab_panels, heading="Profiling"),
        ]
    )


class MediaBlock(AbstractMediaChooserBlock):
    def render_basic(self, value, context=None):
        pass


def get_valid_profile_values(field):
    site = Site.objects.get(is_default_site=True)
    site_settings = SiteSettings.for_site(site)

    profile_values = {}

    for profile_block in site_settings.profile_field_options:
        profile_values[profile_block.block_type] = list(profile_block.value)
    try:
        return profile_values[field]
    except KeyError:
        return []


def get_gender_choices():
    # Wrapper for get_profile_field_choices that can be passed as a callable
    choices = dict(GENDER_CHOICES)
    return [(g, choices[g]) for g in get_valid_profile_values("gender")]


def get_age_choices():
    # Wrapper for get_profile_field_choices that can be passed as a callable
    choices = dict(AGE_CHOICES)
    return [(a, choices[a]) for a in get_valid_profile_values("age")]


def get_relationship_choices():
    # Wrapper for get_profile_field_choices that can be passed as a callable
    choices = dict(RELATIONSHIP_STATUS_CHOICES)
    return [(r, choices[r]) for r in get_valid_profile_values("relationship")]


class VariationBlock(blocks.StructBlock):
    variation_restrictions = blocks.StreamBlock(
        [
            ("gender", blocks.ChoiceBlock(choices=get_gender_choices)),
            ("age", blocks.ChoiceBlock(choices=get_age_choices)),
            ("relationship", blocks.ChoiceBlock(choices=get_relationship_choices)),
        ],
        required=False,
        min_num=1,
        max_num=1,
        help_text="Restrict this variation to users with this profile value. Valid values must be added to the Site Settings",
        use_json_field=True,
    )
    message = blocks.TextBlock(
        help_text="each message cannot exceed 4096 characters.",
        validators=(MaxLengthValidator(4096),),
    )


class NextMessageButton(blocks.StructBlock):
    title = blocks.CharBlock(
        help_text="text for the button, up to 20 characters.",
        validators=(MaxLengthValidator(20),),
    )


class GoToPageButton(blocks.StructBlock):
    title = blocks.CharBlock(
        help_text="text for the button, up to 20 characters.",
        validators=(MaxLengthValidator(20),),
    )
    page = blocks.PageChooserBlock(help_text="page the button should go to")


class WhatsappBlock(blocks.StructBlock):
    MEDIA_CAPTION_MAX_LENGTH = 1024
    image = ImageChooserBlock(required=False)
    document = DocumentChooserBlock(icon="document", required=False)
    media = MediaBlock(icon="media", required=False)
    message = blocks.TextBlock(
        help_text="each text message cannot exceed 4096 characters, messages with "
        "media cannot exceed 1024 characters.",
        validators=(MaxLengthValidator(4096),),
    )

    example_values = blocks.ListBlock(
        blocks.CharBlock(
            label="Example Value",
        ),
        default=[],
        label="Variable Example Values",
        help_text="Please add example values for all variables used in a WhatsApp template",
    )
    variation_messages = blocks.ListBlock(VariationBlock(), default=[])
    # TODO: next_prompt is deprecated, and should be removed in the next major version
    next_prompt = blocks.CharBlock(
        help_text="prompt text for next message",
        required=False,
        validators=(MaxLengthValidator(20),),
    )
    buttons = blocks.StreamBlock(
        [("next_message", NextMessageButton()), ("go_to_page", GoToPageButton())],
        required=False,
        max_num=3,
    )
    list_items = blocks.ListBlock(
        blocks.CharBlock(label="Title"),
        default=[],
        help_text="List item title, up to 24 characters.",
        required=False,
        max_num=10,
        validators=(MaxLengthValidator(24)),
    )

    footer = blocks.CharBlock(
        help_text="Footer cannot exceed 60 characters.",
        required=False,
        validators=(MaxLengthValidator(60),),
    )

    class Meta:
        icon = "user"
        form_classname = "whatsapp-message-block struct-block"

    def clean(self, value):
        result = super().clean(value)
        num_vars_in_msg = len(re.findall(r"{{\d+}}", result["message"]))
        errors = {}
        example_values = result["example_values"]
        for ev in example_values:
            if "," in ev:
                errors["example_values"] = ValidationError(
                    "Example values cannot contain commas"
                )
        if num_vars_in_msg > 0:
            num_example_values = len(example_values)
            if num_vars_in_msg != num_example_values:
                errors["example_values"] = ValidationError(
                    f"The number of example values provided ({num_example_values}) "
                    f"does not match the number of variables used in the template ({num_vars_in_msg})",
                )

        if (result["image"] or result["document"] or result["media"]) and len(
            result["message"]
        ) > self.MEDIA_CAPTION_MAX_LENGTH:
            errors["message"] = ValidationError(
                "A WhatsApp message with media cannot be longer than "
                f"{self.MEDIA_CAPTION_MAX_LENGTH} characters, your message is "
                f"{len(result['message'])} characters long"
            )

        list_items = result["list_items"]
        for item in list_items:
            if len(item) > 24:
                errors["list_items"] = ValidationError(
                    "List item title maximum charactor is 24 "
                )

        if len(list_items) > 10:
            errors["list_items"] = ValidationError("List item can only add 10 items")

        if errors:
            raise StructBlockValidationError(errors)
        return result


class SMSBlock(blocks.StructBlock):
    message = blocks.TextBlock(
        help_text="each message cannot exceed 160 characters.",
        validators=(MaxLengthValidator(160),),
    )

    class Meta:
        icon = "user"
        form_classname = "whatsapp-message-block struct-block"


class USSDBlock(blocks.StructBlock):
    message = blocks.TextBlock(
        help_text="each message cannot exceed 160 characters.",
        validators=(MaxLengthValidator(160),),
    )

    class Meta:
        icon = "user"
        form_classname = "whatsapp-message-block struct-block"

    def clean(self, value):
        result = super().clean(value)
        errors = {}

        if errors:
            raise StructBlockValidationError(errors)
        return result


class ViberBlock(blocks.StructBlock):
    image = ImageChooserBlock(required=False)
    message = blocks.TextBlock(
        help_text="each message cannot exceed 7000 characters.",
        validators=(MaxLengthValidator(7000),),
    )

    class Meta:
        icon = "user"
        form_classname = "whatsapp-message-block struct-block"


class MessengerBlock(blocks.StructBlock):
    image = ImageChooserBlock(required=False)
    message = blocks.TextBlock(
        help_text="each message cannot exceed 2000 characters.",
        validators=(MaxLengthValidator(2000),),
    )

    class Meta:
        icon = "user"
        form_classname = "whatsapp-message-block struct-block"


class HomePage(UniqueSlugMixin, Page):
    parent_page_types = ["wagtailcore.Page"]
    subpage_types = [
        "home.ContentPageIndex",
    ]


class ContentPageIndex(UniqueSlugMixin, Page):
    parent_page_types = ["home.HomePage"]
    subpage_types = [
        "home.ContentPage",
    ]

    include_in_homepage = models.BooleanField(default=False)

    @property
    def has_children(self):
        return self.get_children_count() > 0

    api_fields = [
        APIField("title"),
        APIField("include_in_homepage"),
        APIField("has_children"),
    ]


class ContentPageTag(TaggedItemBase):
    content_object = ParentalKey(
        "ContentPage", on_delete=models.CASCADE, related_name="tagged_items"
    )


class ContentTrigger(TagBase):
    class Meta:
        verbose_name = "content trigger"
        verbose_name_plural = "content triggers"


class TriggeredContent(ItemBase):
    tag = models.ForeignKey(
        ContentTrigger, related_name="triggered_content", on_delete=models.CASCADE
    )
    content_object = ParentalKey(
        to="home.ContentPage", on_delete=models.CASCADE, related_name="triggered_items"
    )


class ContentQuickReply(TagBase):
    class Meta:
        verbose_name = "quick reply"
        verbose_name_plural = "quick replies"


class QuickReplyContent(ItemBase):
    tag = models.ForeignKey(
        ContentQuickReply, related_name="quick_reply_content", on_delete=models.CASCADE
    )
    content_object = ParentalKey(
        to="home.ContentPage",
        on_delete=models.CASCADE,
        related_name="quick_reply_items",
    )


class ContentPage(UniqueSlugMixin, Page, ContentImportMixin):
    class WhatsAppTemplateCategory(models.TextChoices):
        MARKETING = "MARKETING", _("Marketing")
        UTILITY = "UTILITY", _("Utility")

    parent_page_types = ["home.ContentPageIndex", "home.ContentPage"]

    # general page attributes
    tags = ClusterTaggableManager(through=ContentPageTag, blank=True)
    triggers = ClusterTaggableManager(through="home.TriggeredContent", blank=True)
    quick_replies = ClusterTaggableManager(through="home.QuickReplyContent", blank=True)
    related_pages = StreamField(
        [
            ("related_page", blocks.PageChooserBlock()),
        ],
        blank=True,
        null=True,
        use_json_field=True,
    )
    enable_web = models.BooleanField(
        default=False, help_text="When enabled, the API will include the web content"
    )
    enable_whatsapp = models.BooleanField(
        default=False,
        help_text="When enabled, the API will include the whatsapp content",
    )
    enable_sms = models.BooleanField(
        default=False,
        help_text="When enabled, the API will include the SMS content",
    )
    enable_ussd = models.BooleanField(
        default=False,
        help_text="When enabled, the API will include the USSD content",
    )
    enable_messenger = models.BooleanField(
        default=False,
        help_text="When enabled, the API will include the messenger content",
    )
    enable_viber = models.BooleanField(
        default=False, help_text="When enabled, the API will include the viber content"
    )

    # Web page setup
    subtitle = models.CharField(max_length=200, blank=True, default="")
    body = StreamField(
        [
            ("paragraph", blocks.RichTextBlock()),
            ("image", ImageChooserBlock()),
        ],
        blank=True,
        null=True,
        use_json_field=True,
    )
    include_in_footer = models.BooleanField(default=False)

    embedding = models.JSONField(blank=True, null=True)

    # Web panels
    web_panels = [
        MultiFieldPanel(
            [
                TitleFieldPanel("title"),
                FieldPanel("subtitle"),
                FieldPanel("body"),
                FieldPanel("include_in_footer"),
            ],
            heading="Web",
        ),
    ]

    # whatsapp page setup
    is_whatsapp_template = models.BooleanField("Is Template", default=False)
    whatsapp_template_name = models.CharField(max_length=512, blank=True, default="")
    whatsapp_template_category = models.CharField(
        max_length=14,
        choices=WhatsAppTemplateCategory.choices,
        default=WhatsAppTemplateCategory.UTILITY,
    )
    whatsapp_title = models.CharField(max_length=200, blank=True, default="")
    whatsapp_body = StreamField(
        [
            (
                "Whatsapp_Message",
                WhatsappBlock(
                    help_text="Each message will be sent with the text and media"
                ),
            ),
        ],
        blank=True,
        null=True,
        use_json_field=True,
    )

    # whatsapp panels
    whatsapp_panels = [
        MultiFieldPanel(
            [
                FieldPanel("whatsapp_title"),
                FieldPanel("is_whatsapp_template"),
                FieldPanel("whatsapp_template_category"),
                FieldPanel("whatsapp_body"),
            ],
            heading="Whatsapp",
        ),
    ]

    sms_title = models.CharField(max_length=200, blank=True)
    sms_body = StreamField(
        [
            (
                "SMS_Message",
                SMSBlock(help_text="Each message will be sent with the text"),
            ),
        ],
        blank=True,
        null=True,
        use_json_field=True,
    )
    # sms panels
    sms_panels = [
        MultiFieldPanel(
            [
                FieldPanel("sms_title"),
                FieldPanel("sms_body"),
            ],
            heading="SMS",
        ),
    ]

    ussd_title = models.CharField(max_length=200, blank=True)
    ussd_body = StreamField(
        [
            (
                "USSD_Message",
                USSDBlock(help_text="Each message will be sent with the text"),
            ),
        ],
        blank=True,
        null=True,
        use_json_field=True,
    )
    # USSD panels
    ussd_panels = [
        MultiFieldPanel(
            [
                FieldPanel("ussd_title"),
                FieldPanel("ussd_body"),
            ],
            heading="USSD",
        ),
    ]

    # messenger page setup
    messenger_title = models.CharField(max_length=200, blank=True, default="")
    messenger_body = StreamField(
        [
            (
                "messenger_block",
                MessengerBlock(
                    help_text="Each paragraph cannot extend "
                    "over the messenger message "
                    "limit of 2000 characters"
                ),
            ),
        ],
        blank=True,
        null=True,
        use_json_field=True,
    )

    # messenger panels
    messenger_panels = [
        MultiFieldPanel(
            [
                FieldPanel("messenger_title"),
                FieldPanel("messenger_body"),
            ],
            heading="Messenger",
        ),
    ]

    # viber page setup
    viber_title = models.CharField(max_length=200, blank=True, default="")
    viber_body = StreamField(
        [
            (
                "viber_message",
                ViberBlock(
                    help_text="Each paragraph cannot extend "
                    "over the viber message limit "
                    "of 7000 characters"
                ),
            ),
        ],
        blank=True,
        null=True,
        use_json_field=True,
    )

    # viber panels
    viber_panels = [
        MultiFieldPanel(
            [
                FieldPanel("viber_title"),
                FieldPanel("viber_body"),
            ],
            heading="Viber",
        ),
    ]

    promote_panels = Page.promote_panels + [
        FieldPanel("tags"),
        FieldPanel("triggers", heading="Triggers"),
        FieldPanel("quick_replies", heading="Quick Replies"),
        PageRatingPanel("Rating"),
        FieldPanel("related_pages"),
    ]
    settings_panels = Page.settings_panels + [
        MultiFieldPanel(
            [
                FieldPanel("enable_web"),
                FieldPanel("enable_whatsapp"),
                FieldPanel("enable_sms"),
                FieldPanel("enable_ussd"),
                FieldPanel("enable_messenger"),
                FieldPanel("enable_viber"),
            ],
            heading="API settings",
        ),
    ]
    edit_handler = TabbedInterface(
        [
            ObjectList(web_panels, heading="Web"),
            ObjectList(whatsapp_panels, heading="Whatsapp"),
            ObjectList(sms_panels, heading="SMS"),
            ObjectList(ussd_panels, heading="USSD"),
            ObjectList(messenger_panels, heading="Messenger"),
            ObjectList(viber_panels, heading="Viber"),
            ObjectList(promote_panels, heading="Promotional"),
            ObjectList(settings_panels, heading="Settings"),
        ]
    )

    api_fields = [
        APIField("title"),
        APIField("subtitle"),
        APIField("body"),
        APIField("tags"),
        APIField("triggers"),
        APIField("quick_replies"),
        APIField("related_pages"),
        APIField("has_children"),
    ]

    @property
    def has_children(self):
        return self.get_children_count() > 0

    @property
    def page_rating(self):
        return self._calc_avg_rating(self.ratings.all())

    @property
    def view_count(self):
        return self.views.count()

    @property
    def latest_revision_rating(self):
        return self._calc_avg_rating(
            self.ratings.filter(revision=self.get_latest_revision())
        )

    @property
    def whatsapp_template_prefix(self):
        return self.whatsapp_title.lower().replace(" ", "_")

    @property
    def whatsapp_template_body(self):
        return self.whatsapp_body.raw_data[0]["value"]["message"]

    @property
    def whatsapp_template_image(self):
        return self.whatsapp_body.raw_data[0]["value"]["image"]

    @property
    def whatsapp_template_example_values(self):
        example_values = self.whatsapp_body.raw_data[0]["value"].get(
            "example_values", []
        )
        return [v["value"] for v in example_values]

    def create_whatsapp_template_name(self) -> str:
        return f"{self.whatsapp_template_prefix}_{self.get_latest_revision().pk}"

    def get_descendants(self, inclusive=False):
        return ContentPage.objects.descendant_of(self, inclusive)

    def _calc_avg_rating(self, ratings):
        if ratings:
            helpful = 0
            for rating in ratings:
                if rating.helpful:
                    helpful += 1

            percentage = int(helpful / ratings.count() * 100)
            return f"{helpful}/{ratings.count()} ({percentage}%)"
        return "(no ratings yet)"

    def save_page_view(self, query_params, platform=None):
        if not platform and query_params:
            if "whatsapp" in query_params:
                platform = "whatsapp"
            elif "sms" in query_params:
                platform = "sms"
            elif "ussd" in query_params:
                platform = "ussd"
            elif "messenger" in query_params:
                platform = "messenger"
            elif "viber" in query_params:
                platform = "viber"
            else:
                platform = "web"

        data = {}
        for param, value in query_params.items():
            if param.startswith("data__"):
                key = param.replace("data__", "")
                data[key] = value

        page_view = {
            "revision": self.get_latest_revision(),
            "data": data,
            "platform": f"{platform}",
        }

        if "message" in query_params and query_params["message"].isdigit():
            page_view["message"] = query_params["message"]

        self.views.create(**page_view)

    @property
    def quick_reply_buttons(self):
        return self.quick_reply_items.all().values_list("tag__name", flat=True)

    @property
    def whatsapp_template_fields(self):
        """
        Returns a tuple of fields that can be used to determine template equality
        """
        return (
            self.whatsapp_template_body,
            sorted(self.quick_reply_buttons),
            self.is_whatsapp_template,
            self.whatsapp_template_image,
            self.whatsapp_template_category,
        )

    def submit_whatsapp_template(self, previous_revision):
        """
        Submits a request to the WhatsApp API to create a template for this content

        Only submits if the create templates is enabled, if the page is a whatsapp
        template, and if the template fields are different to the previous revision
        """
        if not settings.WHATSAPP_CREATE_TEMPLATES:
            return
        if not self.is_whatsapp_template:
            return

        # If there are any missing fields in the previous revision, then carry on
        try:
            previous_revision = previous_revision.as_object()
            previous_revision_fields = previous_revision.whatsapp_template_fields
        except (IndexError, AttributeError):
            previous_revision_fields = ()
        # If there are any missing fields in this revision, then don't submit template
        try:
            if self.whatsapp_template_fields == previous_revision_fields:
                return
        except (IndexError, AttributeError):
            return

        self.whatsapp_template_name = self.create_whatsapp_template_name()

        create_whatsapp_template(
            self.whatsapp_template_name,
            self.whatsapp_template_body,
            str(self.whatsapp_template_category),
            self.locale,
            sorted(self.quick_reply_buttons),
            self.whatsapp_template_image,
            self.whatsapp_template_example_values,
        )

        return self.whatsapp_template_name

    def get_all_links(self):
        page_links = []
        orderedcontentset_links = []

        usage = ReferenceIndex.get_references_to(self).group_by_source_object()
        for ref in usage:
            for link in ref[1]:
                if link.model_name == "content page":
                    link_type = "Related Page"
                    tab = "#tab-promotional"
                    if link.related_field.name == "whatsapp_body":
                        link_type = "WhatsApp: Go to button"
                        tab = "#tab-whatsapp"

                    page = ContentPage.objects.get(id=link.object_id)
                    url = reverse("wagtailadmin_pages:edit", args=(link.object_id,))
                    page_links.append((url + tab, f"{page} - {link_type}"))

                elif link.model_name == "Ordered Content Set":
                    orderedcontentset = OrderedContentSet.objects.get(id=link.object_id)
                    url = reverse(
                        "wagtailsnippets_home_orderedcontentset:edit",
                        args=(link.object_id,),
                    )
                    orderedcontentset_links.append((url, orderedcontentset.name))

        return page_links, orderedcontentset_links

    def save_revision(
        self,
        user=None,
        submitted_for_moderation=False,
        approved_go_live_at=None,
        changed=True,
        log_action=False,
        previous_revision=None,
        clean=True,
    ):
        previous_revision = self.get_latest_revision()
        revision = super().save_revision(
            user,
            submitted_for_moderation,
            approved_go_live_at,
            changed,
            log_action,
            previous_revision,
            clean,
        )

        try:
            template_name = self.submit_whatsapp_template(previous_revision)
        except Exception:
            # Log the error to sentry and send error message to the user
            logger.exception(
                f"Failed to submit template name:  {self.whatsapp_template_name}"
            )
            raise ValidationError("Failed to submit template")

        if template_name:
            revision.content["whatsapp_template_name"] = template_name
            revision.save(update_fields=["content"])
        return revision

    def clean(self):
        result = super().clean()
        errors = {}

        # The WA title is needed for all templates to generate a name for the template
        if self.is_whatsapp_template and not self.whatsapp_title:
            errors.setdefault("whatsapp_title", []).append(
                ValidationError("All WhatsApp templates need a title.")
            )
        # The variable check is only for templates
        if self.is_whatsapp_template and len(self.whatsapp_body.raw_data) > 0:
            whatsapp_message = self.whatsapp_body.raw_data[0]["value"]["message"]

            right_mismatch = re.findall(r"(?<!\{){[^{}]*}\}", whatsapp_message)
            left_mismatch = re.findall(r"\{{[^{}]*}(?!\})", whatsapp_message)
            mismatches = right_mismatch + left_mismatch

            if mismatches:
                errors.setdefault("whatsapp_body", []).append(
                    StreamBlockValidationError(
                        {
                            0: StreamBlockValidationError(
                                {
                                    "message": ValidationError(
                                        f"Please provide variables with matching braces. You provided {mismatches}."
                                    )
                                }
                            )
                        }
                    )
                )

            vars_in_msg = re.findall(r"{{(.*?)}}", whatsapp_message)
            non_digit_variables = [var for var in vars_in_msg if not var.isdecimal()]

            if non_digit_variables:
                errors.setdefault("whatsapp_body", []).append(
                    StreamBlockValidationError(
                        {
                            0: StreamBlockValidationError(
                                {
                                    "message": ValidationError(
                                        f"Please provide numeric variables only. You provided {non_digit_variables}."
                                    )
                                }
                            )
                        }
                    )
                )

            # Check variable order
            actual_digit_variables = [var for var in vars_in_msg if var.isdecimal()]
            expected_variables = [
                str(j + 1) for j in range(len(actual_digit_variables))
            ]
            if actual_digit_variables != expected_variables:
                errors.setdefault("whatsapp_body", []).append(
                    StreamBlockValidationError(
                        {
                            0: StreamBlockValidationError(
                                {
                                    "message": ValidationError(
                                        f'Variables must be sequential, starting with "{{1}}". Your first variable was "{actual_digit_variables}"'
                                    )
                                }
                            )
                        }
                    )
                )

        if errors:
            raise ValidationError(errors)

        return result


@receiver(pre_save, sender=ContentPage)
def update_embedding(sender, instance, *args, **kwargs):
    from .word_embedding import preprocess_content_for_embedding

    if not model:
        return

    embedding = {}
    if instance.enable_web:
        content = []
        for block in instance.body:
            content.append(block.value.source)
        body = preprocess_content_for_embedding("/n/n".join(content))
        embedding["web"] = {"values": [float(i) for i in model.encode(body)]}
    if instance.enable_whatsapp:
        content = []
        for block in instance.whatsapp_body:
            content.append(block.value["message"])
        body = preprocess_content_for_embedding("/n/n".join(content))
        embedding["whatsapp"] = {"values": [float(i) for i in model.encode(body)]}
    if instance.enable_sms:
        content = []
        for block in instance.sms_body:
            content.append(block.value["message"])
        body = preprocess_content_for_embedding("/n/n".join(content))
        embedding["sms"] = {"values": [float(i) for i in model.encode(body)]}
    if instance.enable_ussd:
        content = []
        for block in instance.ussd_body:
            content.append(block.value["message"])
        body = preprocess_content_for_embedding("/n/n".join(content))
        embedding["ussd"] = {"values": [float(i) for i in model.encode(body)]}
    if instance.enable_messenger:
        content = []
        for block in instance.messenger_body:
            content.append(block.value["message"])
        body = preprocess_content_for_embedding("/n/n".join(content))
        embedding["messenger"] = {"values": [float(i) for i in model.encode(body)]}
    if instance.enable_viber:
        content = []
        for block in instance.viber_body:
            content.append(block.value["message"])
        body = preprocess_content_for_embedding("/n/n".join(content))
        embedding["viber"] = {"values": [float(i) for i in model.encode(body)]}

    instance.embedding = embedding


class OrderedContentSet(
    WorkflowMixin,
    DraftStateMixin,
    LockableMixin,
    RevisionMixin,
    index.Indexed,
    models.Model,
):
    revisions = GenericRelation(
        "wagtailcore.Revision", related_query_name="orderedcontentset"
    )
    workflow_states = GenericRelation(
        "wagtailcore.WorkflowState",
        content_type_field="base_content_type",
        object_id_field="object_id",
        related_query_name="orderedcontentset",
        for_concrete_model=False,
    )
    name = models.CharField(
        max_length=255, help_text="The name of the ordered content set."
    )

    def get_gender(self):
        for item in self.get_latest_revision_as_object().profile_fields.raw_data:
            if item["type"] == "gender":
                return item["value"]

    def get_age(self):
        for item in self.get_latest_revision_as_object().profile_fields.raw_data:
            if item["type"] == "age":
                return item["value"]

    def get_relationship(self):
        for item in self.get_latest_revision_as_object().profile_fields.raw_data:
            if item["type"] == "relationship":
                return item["value"]

    def profile_field(self):
        return [
            f"{x.block_type}:{x.value}"
            for x in self.get_latest_revision_as_object().profile_fields
        ]

    profile_field.short_description = "Profile Fields"

    def page(self):
        if self.pages:
            return [
                (self._get_field_value(p, "contentpage", raw=True).slug)
                for p in self.pages
            ]
        return ["-"]

    page.short_description = "Page Slugs"

    def time(self):
        if self.pages:
            return [(self._get_field_value(p, "time")) for p in self.pages]
        return ["-"]

    time.short_description = "Time"

    def unit(self):
        if self.pages:
            return [(self._get_field_value(p, "unit")) for p in self.pages]
        return ["-"]

    unit.short_description = "Unit"

    def before_or_after(self):
        if self.pages:
            return [(self._get_field_value(p, "before_or_after")) for p in self.pages]
        return ["-"]

    before_or_after.short_description = "Before Or After"

    def contact_field(self):
        if self.pages:
            return [(self._get_field_value(p, "contact_field")) for p in self.pages]
        return ["-"]

    contact_field.short_description = "Contact Field"

    def num_pages(self):
        return len(self.pages)

    num_pages.short_description = "Number of Pages"

    def _get_field_value(self, page: Page, field: str, raw: bool = False) -> any:
        try:
            if value := page.value[field]:
                return value if raw else f"{value}"
            else:
                return ""
        except (AttributeError, TypeError):
            return ""

    def latest_draft_profile_fields(self):
        return self.get_latest_revision_as_object().profile_fields

    latest_draft_profile_fields.short_description = "Profile Fields"

    profile_fields = StreamField(
        [
            ("gender", blocks.ChoiceBlock(choices=get_gender_choices)),
            ("age", blocks.ChoiceBlock(choices=get_age_choices)),
            ("relationship", blocks.ChoiceBlock(choices=get_relationship_choices)),
        ],
        help_text="Restrict this ordered set to users with these profile values. Valid values must be added to the Site Settings",
        use_json_field=True,
        block_counts={
            "gender": {"max_num": 1},
            "age": {"max_num": 1},
            "relationship": {"max_num": 1},
        },
        default=[],
        blank=True,
    )
    search_fields = [
        index.SearchField("name"),
        index.SearchField("get_gender"),
        index.SearchField("get_age"),
        index.SearchField("get_relationship"),
    ]
    pages = StreamField(
        [
            (
                "pages",
                blocks.StructBlock(
                    [
                        ("contentpage", blocks.PageChooserBlock()),
                        ("time", blocks.IntegerBlock(min_value=0, required=False)),
                        (
                            "unit",
                            blocks.ChoiceBlock(
                                choices=[
                                    ("minutes", "Minutes"),
                                    ("hours", "Hours"),
                                    ("days", "Days"),
                                    ("months", "Months"),
                                ],
                                required=False,
                            ),
                        ),
                        (
                            "before_or_after",
                            blocks.ChoiceBlock(
                                choices=[
                                    ("after", "After"),
                                    ("before", "Before"),
                                ],
                                required=False,
                            ),
                        ),
                        (
                            "contact_field",
                            blocks.CharBlock(
                                required=False,
                            ),
                        ),
                    ]
                ),
            ),
        ],
        use_json_field=True,
        blank=True,
        null=True,
    )

    def num_pages(self):
        return len(self.pages)

    num_pages.short_description = "Number of Pages"

    def status(self):
        return (
            "Live + Draft"
            if self.live and self.has_unpublished_changes
            else "Live" if self.live else "Draft"
        )

    panels = [
        FieldPanel("name"),
        FieldPanel("profile_fields"),
        FieldPanel("pages"),
    ]

    api_fields = [
        APIField("name"),
        APIField("profile_fields"),
        APIField("pages"),
    ]

    def __str__(self):
        """String repr of this snippet."""
        return self.name

    class Meta:  # noqa
        verbose_name = "Ordered Content Set"
        verbose_name_plural = "Ordered Content Sets"


class ContentPageRating(models.Model):
    timestamp = models.DateTimeField(auto_now_add=True)
    page = models.ForeignKey(
        ContentPage, related_name="ratings", null=False, on_delete=models.CASCADE
    )
    revision = models.ForeignKey(
        Revision, related_name="ratings", null=False, on_delete=models.CASCADE
    )
    helpful = models.BooleanField()
    comment = models.TextField(blank=True, default="")
    data = models.JSONField(default=dict, blank=True, null=True)


class PageView(models.Model):
    platform = models.CharField(
        choices=[
            ("WHATSAPP", "whatsapp"),
            ("SMS", "sms"),
            ("USSD", "ussd"),
            ("VIBER", "viber"),
            ("MESSENGER", "messenger"),
            ("WEB", "web"),
        ],
        blank=True,
        default="web",
        max_length=20,
    )
    timestamp = models.DateTimeField(auto_now_add=True, db_index=True)
    page = models.ForeignKey(
        ContentPage, related_name="views", null=False, on_delete=models.CASCADE
    )
    revision = models.ForeignKey(
        Revision, related_name="views", null=False, on_delete=models.CASCADE
    )
    message = models.IntegerField(blank=True, default=None, null=True)
    data = models.JSONField(default=dict, blank=True, null=True)<|MERGE_RESOLUTION|>--- conflicted
+++ resolved
@@ -23,18 +23,12 @@
 from wagtail.images.blocks import ImageChooserBlock
 from wagtail.models import (
     DraftStateMixin,
-<<<<<<< HEAD
+    LockableMixin,
     Page,
     ReferenceIndex,
     Revision,
     RevisionMixin,
-=======
-    LockableMixin,
-    Page,
-    Revision,
-    RevisionMixin,
     WorkflowMixin,
->>>>>>> b2efbb1c
 )
 from wagtail.models.sites import Site
 from wagtail.search import index
