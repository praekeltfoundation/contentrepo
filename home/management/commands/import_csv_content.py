--- conflicted
+++ resolved
@@ -43,13 +43,8 @@
 
         path = options["path"]
         home_page = HomePage.objects.first()
-<<<<<<< HEAD
-        with open(path, "rt") as f:
-            reader = csv.reader(f)
-=======
         with open(path, 'rt') as f:
             reader = csv.DictReader(f)
->>>>>>> 3c355217
             for row in reader:
                 contentpage = ContentPage(
                     title=row["web_title"],
