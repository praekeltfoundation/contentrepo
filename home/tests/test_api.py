import json
import queue
from pathlib import Path

import pytest
from bs4 import BeautifulSoup
from pytest_django.asserts import assertTemplateUsed

from home.content_import_export import import_content
from home.models import (
    ContentPage,
    HomePage,
    OrderedContentSet,
    PageView,
)

from .page_builder import (
    MBlk,
    MBody,
    PageBuilder,
    SBlk,
    SBody,
    UBlk,
    UBody,
    WABlk,
    WABody,
)
from .utils import create_page


# use this to access the admin interface
@pytest.fixture()
def admin_client(client, django_user_model):
    creds = {"username": "test", "password": "test"}
    django_user_model.objects.create_superuser(**creds)
    client.login(**creds)
    return client


@pytest.fixture()
def uclient(client, django_user_model):
    creds = {"username": "test", "password": "test"}
    django_user_model.objects.create_user(**creds)
    client.login(**creds)
    return client


@pytest.mark.django_db
class TestContentPageAPI:
    def create_content_page(
        self,
        parent=None,
        title="default page",
        tags=None,
        body_type="WhatsApp",
        body_count=1,
        publish=True,
        web_body=None,
    ):
        """
        Helper function to create pages needed for each test.

        Parameters
        ----------
        parent : ContentPage
            The ContentPage that will be used as the parent of the content page.

            If this is not provided, a ContentPageIndex object is created as a child of
            the default home page and that is used as the parent.
        title : str
            Title of the content page.
        tags : [str]
            List of tags on the content page.
        body_type : str
            Which body type the test messages should be. It can be WhatsApp, Messenger,
            SMS or USSD.

            This can be set to None to have no message bodies. It defaults to WhatsApp
        body_count : int
            How many message bodies to create on the content page.
        publish: bool
            Should the content page be published or not.
        web_body : str
            The web body of the content page.
        """
        if not parent:
            home_page = HomePage.objects.first()
            main_menu = home_page.get_children().filter(slug="main-menu").first()
            if not main_menu:
                main_menu = PageBuilder.build_cpi(home_page, "main-menu", "Main Menu")
            parent = main_menu

        bodies = []

        for i in range(body_count):
            msg_body = f"*Default {body_type} Content {i+1}* 🏥"
            if body_type == "WhatsApp":
                bodies.append(WABody(title, [WABlk(msg_body)]))
            elif body_type == "Messenger":
                bodies.append(MBody(title, [MBlk(msg_body)]))
            elif body_type == "SMS":
                bodies.append(SBody(title, [SBlk(msg_body)]))
            elif body_type == "USSD":
                bodies.append(UBody(title, [UBlk(msg_body)]))

        content_page = PageBuilder.build_cp(
            parent=parent,
            slug=title.replace(" ", "-"),
            title=title,
            bodies=bodies,
            tags=tags or [],
            quick_replies=[],
            triggers=[],
            publish=publish,
            web_body=web_body,
        )
        return content_page

    def test_import_button_text(self, admin_client):
        """
        Test that the import button on picker button template has the correct text
        """
        page = self.create_content_page()
        url = f"/admin/pages/{page.id}/edit/"
        response = admin_client.get(url)

        assert response.status_code == 200
        content_str = response.content.decode("utf-8")

        # Use BeautifulSoup to parse the HTML content
        soup = BeautifulSoup(content_str, "html.parser")

        # confirm the correct template is rendered
        assertTemplateUsed(response, "wagtail_content_import/picker_buttons_base.html")

        # Find the div with the specified class
        div_element = soup.find(
            "div", class_="content-import button button-longrunning dropdown-toggle"
        )

        # Check if the text is present in the div's contents
        assert div_element and "Import web from doc" in div_element.get_text(
            strip=True
        ), "Text not found on the page."

    def test_login_required(self, client):
        """
        Users that aren't logged in shouldn't be allowed to access the API
        """
        response = client.get("/api/v2/pages/?tag=menu")
        assert response.status_code == 401

    def test_tag_filtering(self, uclient):
        """
        If a tag filter is provided, only pages with matching tags are returned.

        FIXME:
         * We should probably split this one too
        """
        page = self.create_content_page(tags=["menu"])
        self.create_content_page(page, title="Content Page 1")
        self.create_content_page(page, title="Content Page 2")
        self.create_content_page(
            page, title="Unpublished Page", tags=["Menu"], publish=False
        )

        # it should return 1 page for correct tag, excluding unpublished pages with the
        # same tag
        response = uclient.get("/api/v2/pages/?tag=menu")
        content = json.loads(response.content)
        assert content["count"] == 1

        # it should return 1 page for Uppercase tag
        response = uclient.get("/api/v2/pages/?tag=Menu")
        content = json.loads(response.content)
        assert content["count"] == 1

        # it should not return any pages for bogus tag
        response = uclient.get("/api/v2/pages/?tag=bogus")
        content = json.loads(response.content)
        assert content["count"] == 0

        # it should return all pages for no tag, excluding home pages and index pages
        response = uclient.get("/api/v2/pages/")
        content = json.loads(response.content)
        assert content["count"] == 3

        # If QA flag is sent then it should return pages with tags in the draft
        response = uclient.get("/api/v2/pages/?tag=Menu&qa=True")
        content = json.loads(response.content)
        assert content["count"] == 2

    def test_platform_filtering(self, uclient):
        """
        If a platform filter is provided, only pages with content for that
        platform are returned.
        """
        self.create_content_page(web_body=["Colour"], body_type=None)
        self.create_content_page(title="Health Info")
        self.create_content_page(title="Self Help", body_type="Messenger")
        self.create_content_page(title="Self Help SMS", body_type="SMS")
        self.create_content_page(title="Self Help USSD", body_type="USSD")

        # it should return only web pages if filtered
        response = uclient.get("/api/v2/pages/?web=true")
        content = json.loads(response.content)
        assert content["count"] == 1

        # it should return only whatsapp pages if filtered
        response = uclient.get("/api/v2/pages/?whatsapp=true")
        content = json.loads(response.content)
        assert content["count"] == 1

        # it should return only sms pages if filtered
        response = uclient.get("/api/v2/pages/?sms=true")
        content = json.loads(response.content)
        assert content["count"] == 1

        # it should return only ussd pages if filtered
        response = uclient.get("/api/v2/pages/?ussd=true")
        content = json.loads(response.content)
        assert content["count"] == 1

        # it should return only messenger pages if filtered
        response = uclient.get("/api/v2/pages/?messenger=true")
        content = json.loads(response.content)
        assert content["count"] == 1

        # it should return only viber pages if filtered
        response = uclient.get("/api/v2/pages/?viber=true")
        content = json.loads(response.content)
        assert content["count"] == 0

        # it should return all pages for no filter
        response = uclient.get("/api/v2/pages/")
        content = json.loads(response.content)
        # exclude home pages and index pages
        assert content["count"] == 5

    def test_whatsapp_draft(self, uclient):
        """
        Unpublished whatsapp pages are returned if the qa param is set.
        """
        page = self.create_content_page(publish=False)

        url = f"/api/v2/pages/{page.id}/?whatsapp=True&qa=True"
        # it should return specific page that is in draft
        response = uclient.get(url)
        content = response.json()

        # the page is not live but whatsapp content is returned
        assert not page.live
        body = content["body"]["text"]["value"]["message"]
        assert body == "*Default WhatsApp Content 1* 🏥"

    def test_messenger_draft(self, uclient):
        """
        Unpublished messenger pages are returned if the qa param is set.
        """
        page = self.create_content_page(publish=False, body_type="Messenger")

        url = f"/api/v2/pages/{page.id}/?messenger=True&qa=True"
        # it should return specific page that is in draft
        response = uclient.get(url)
        content = response.json()

        # the page is not live but messenger content is returned
        assert not page.live
        body = content["body"]["text"]["message"]
        assert body == "*Default Messenger Content 1* 🏥"

    def test_whatsapp_disabled(self, uclient):
        """
        It should not return the web body if enable_whatsapp=false
        """
        page = self.create_content_page()
        page.enable_whatsapp = False
        page.save_revision().publish()
        response = uclient.get(f"/api/v2/pages/{page.id}/?whatsapp=True")
        assert response.content == b""

    def test_message_number_specified(self, uclient):
        """
        It should only return the 11th paragraph if 11th message is requested
        """
        page = self.create_content_page(body_count=15)

        response = uclient.get(f"/api/v2/pages/{page.id}/?whatsapp=True&message=11")
        content = json.loads(response.content)

        assert content["body"]["message"] == 11
        assert content["body"]["next_message"] == 12
        assert content["body"]["previous_message"] == 10
        body = content["body"]["text"]["value"]["message"]
        assert body == "*Default WhatsApp Content 11* 🏥"

    def test_no_message_number_specified(self, uclient):
        """
        It should only return the first paragraph if no specific message is requested
        """
        page = self.create_content_page()
        response = uclient.get(f"/api/v2/pages/{page.id}/?whatsapp=True")
        content = response.json()

        assert content["body"]["message"] == 1
        assert content["body"]["previous_message"] is None
        assert content["body"]["total_messages"] == 1
        assert content["body"]["revision"] == page.get_latest_revision().id
        body = content["body"]["text"]["value"]["message"]
        assert body == "*Default WhatsApp Content 1* 🏥"

    def test_message_number_requested_out_of_range(self, uclient):
        """
        It should return an appropriate error if requested message index is out of range
        """
        page = self.create_content_page()
        response = uclient.get(f"/api/v2/pages/{page.id}/?whatsapp=True&message=3")

        assert response.status_code == 400
        assert response.json() == ["The requested message does not exist"]

    def test_message_number_requested_invalid(self, uclient):
        """
        It should return an appropriate error if requested message is not a positive
        integer value
        """
        page = self.create_content_page()
        response = uclient.get(f"/api/v2/pages/{page.id}/?whatsapp=True&message=notint")

        assert response.status_code == 400
        assert response.json() == [
            "Please insert a positive integer for message in the query string"
        ]

    def test_number_of_queries(self, uclient, django_assert_num_queries):
        """
        Make sure we aren't making an enormous number of queries.

        FIXME:
         * Should we document what these queries actually are?
        """
        # Run this once without counting, because there are two queries at the
        # end that only happen if this is the first test that runs.
        page = self.create_content_page()
        page = self.create_content_page(page, title="Content Page 1")
        uclient.get("/api/v2/pages/")
        with django_assert_num_queries(8):
            uclient.get("/api/v2/pages/")

    def test_detail_view_content(self, uclient):
        """
        Fetching the detail view of a page returns the page content.
        """
        page = self.create_content_page(tags=["self_help"])
        response = uclient.get(f"/api/v2/pages/{page.id}/")
        content = response.json()

        # There's a lot of metadata, so only check selected fields.
        meta = content.pop("meta")
        assert meta["type"] == "home.ContentPage"
        assert meta["slug"] == page.slug
        assert meta["parent"]["id"] == page.get_parent().id
        assert meta["locale"] == "en"

        assert content == {
            "id": page.id,
            "title": "default page",
            "subtitle": "",
            "body": {"text": []},
            "tags": ["self_help"],
            "triggers": [],
            "quick_replies": [],
            "related_pages": [],
            "has_children": False,
        }

    def test_detail_view_increments_count(self, uclient):
        """
        Fetching the detail view of a page increments the view count.
        """
        page = self.create_content_page()
        assert PageView.objects.count() == 0

        uclient.get(f"/api/v2/pages/{page.id}/")
        assert PageView.objects.count() == 1
        view = PageView.objects.last()
        assert view.message is None

        uclient.get(f"/api/v2/pages/{page.id}/")
        uclient.get(f"/api/v2/pages/{page.id}/")
        assert PageView.objects.count() == 3
        view = PageView.objects.last()
        assert view.message is None

    def test_detail_view_with_children(self, uclient):
        """
        Fetching the detail view of a page with children indicates that the
        page has children.
        """
        page = self.create_content_page()
        self.create_content_page(page, title="Content Page 1")
        self.create_content_page(page, title="Content Page 2")

        response = uclient.get(f"/api/v2/pages/{page.id}/")
        content = response.json()

        # There's a lot of metadata, so only check selected fields.
        meta = content.pop("meta")
        assert meta["type"] == "home.ContentPage"
        assert meta["slug"] == page.slug
        assert meta["parent"]["id"] == page.get_parent().id
        assert meta["locale"] == "en"

        assert content["has_children"] is True

    def test_detail_view_whatsapp_message(self, uclient):
        """
        Fetching a detail page and selecting the WhatsApp content returns the
        first WhatsApp message in the body.
        """
        page = self.create_content_page()
        response = uclient.get(f"/api/v2/pages/{page.id}/?whatsapp=true")
        content = response.json()

        # There's a lot of metadata, so only check selected fields.
        meta = content.pop("meta")
        assert meta["type"] == "home.ContentPage"
        assert meta["slug"] == page.slug
        assert meta["parent"]["id"] == page.get_parent().id
        assert meta["locale"] == "en"

        assert content["id"] == page.id
        assert content["title"] == "default page"

        # There's a lot of body, so only check selected fields.
        body = content.pop("body")
        assert body["message"] == 1
        assert body["next_message"] is None
        assert body["previous_message"] is None
        assert body["total_messages"] == 1
        assert body["text"]["type"] == "Whatsapp_Message"
        assert body["text"]["value"]["message"] == "*Default WhatsApp Content 1* 🏥"

    def test_detail_view_no_content_page(self, uclient):
        """
        We get a validation error if we request a page that doesn't exist.

        FIXME:
         * Is 400 (ValidationError) really an appropriate response code for
           this? 404 seems like a better fit for failing to find a page we're
           looking up by id.
        """
        # it should return the validation error for content page that doesn't exist
        response = uclient.get("/api/v2/pages/1/")
        assert response.status_code == 400

        content = response.json()
        assert content == {"page": ["Page matching query does not exist."]}
        assert content.get("page") == ["Page matching query does not exist."]


@pytest.mark.django_db
class TestWhatsAppMessages:
    """
    FIXME:
     * Should some of the WhatsApp tests from TestPagination live here instead?
    """

    def test_whatsapp_detail_view_with_button(self, uclient):
        """
        Next page buttons in WhatsApp messages are present in the message body.
        """
        page = ContentPage(
            title="test",
            slug="text",
            enable_whatsapp=True,
            whatsapp_body=[
                {
                    "type": "Whatsapp_Message",
                    "value": {
                        "message": "test message",
                        "buttons": [
                            {"type": "next_message", "value": {"title": "Tell me more"}}
                        ],
                    },
                }
            ],
        )
        homepage = HomePage.objects.first()
        homepage.add_child(instance=page)
        page.save_revision().publish()

        response = uclient.get(f"/api/v2/pages/{page.id}/?whatsapp=true&message=1")
        content = response.json()
        [button] = content["body"]["text"]["value"]["buttons"]
        button.pop("id")
        assert button == {"type": "next_message", "value": {"title": "Tell me more"}}

    def test_whatsapp_template(self, uclient):
        """
        FIXME:
         * Is this actually a template message?
        """
        page = ContentPage(
            title="test",
            slug="text",
            enable_whatsapp=True,
            whatsapp_body=[
                {
                    "type": "Whatsapp_Message",
                    "value": {
                        "message": "test message",
                        "buttons": [
                            {"type": "next_message", "value": {"title": "Tell me more"}}
                        ],
                    },
                }
            ],
            whatsapp_template_category="MARKETING",
        )
        homepage = HomePage.objects.first()
        homepage.add_child(instance=page)
        page.save_revision().publish()

        response = uclient.get(f"/api/v2/pages/{page.id}/?whatsapp=true&message=1")
        content = response.json()
        body = content["body"]
        assert body["whatsapp_template_category"] == "MARKETING"

    def test_whatsapp_body(self, uclient):
        """
        Should have the WhatsApp specific fields included in the body; if it's a
        template, what's the template name, the text body of the message.
        """
        page = create_page(
            is_whatsapp_template=True, whatsapp_template_name="test_template"
        )

        # it should return the correct details
        response = uclient.get(f"/api/v2/pages/{page.id}/?whatsapp")
        content = response.json()
        assert content["body"]["is_whatsapp_template"]
        assert content["body"]["whatsapp_template_name"] == "test_template"
        assert content["body"]["text"]["value"]["message"] == "Test WhatsApp Message 1"

    def test_whatsapp_detail_view_with_variations(self, uclient):
        """
        Variation blocks in WhatsApp messages are present in the message body.
        """
        # variations should be in the whatsapp content
        page = create_page(tags=["tag1", "tag2"], add_variation=True)

        response = uclient.get(f"/api/v2/pages/{page.id}/?whatsapp=true&message=1")
        content = response.json()

        var_content = content["body"]["text"]["value"]["variation_messages"]
        assert len(var_content) == 1
        assert var_content[0]["profile_field"] == "gender"
        assert var_content[0]["value"] == "female"
        assert var_content[0]["message"] == "Test Title - female variation"

        assert PageView.objects.count() == 1
        view = PageView.objects.last()
        assert view.message == 1


@pytest.mark.django_db
class TestOrderedContentSetAPI:
    @pytest.fixture(autouse=True)
    def create_test_data(self):
        """
        Create the content that all the tests in this class will use.
        """
        path = Path("home/tests/content2.csv")
        with path.open(mode="rb") as f:
            import_content(f, "CSV", queue.Queue())
        self.page1 = ContentPage.objects.first()
        self.ordered_content_set = OrderedContentSet(name="Test set")
        self.ordered_content_set.pages.append(("pages", {"contentpage": self.page1}))
        self.ordered_content_set.profile_fields.append(("gender", "female"))
        self.ordered_content_set.save()
        self.ordered_content_set.save_revision().publish()

        self.ordered_content_set_timed = OrderedContentSet(name="Test set timed")
        self.ordered_content_set_timed.pages.append(
            (
                "pages",
                {
                    "contentpage": self.page1,
                    "time": 5,
                    "unit": "Days",
                    "before_or_after": "Before",
                    "contact_field": "EDD",
                },
            )
        )

        self.ordered_content_set_timed.profile_fields.append(("gender", "female"))
        self.ordered_content_set_timed.save()
        self.ordered_content_set_timed.save_revision().publish()

    def test_orderedcontent_endpoint(self, uclient):
        """
        The orderedcontent endpoint returns a list of ordered sets, including
        name and profile fields.
        """
        # it should return a list of ordered sets and show the profile fields
        response = uclient.get("/api/v2/orderedcontent/")
        content = json.loads(response.content)
        assert content["count"] == 2
        assert content["results"][0]["name"] == self.ordered_content_set.name
        assert content["results"][0]["profile_fields"][0] == {
            "profile_field": "gender",
            "value": "female",
        }

    def test_orderedcontent_detail_endpoint(self, uclient):
        """
        The orderedcontent detail page lists the pages that are part of the
        ordered set.
        """
        # it should return the list of pages that are part of the ordered content set
        response = uclient.get(f"/api/v2/orderedcontent/{self.ordered_content_set.id}/")
        content = json.loads(response.content)
        assert content["name"] == self.ordered_content_set.name
        assert content["profile_fields"][0] == {
            "profile_field": "gender",
            "value": "female",
        }
        assert content["pages"][0] == {
            "id": self.page1.id,
            "title": self.page1.title,
            "time": None,
            "unit": None,
            "before_or_after": None,
            "contact_field": None,
        }

    def test_orderedcontent_detail_endpoint_timed(self, uclient):
        """
        The orderedcontent detail page lists the pages that are part of the
        ordered set, including information about timing.
        """
        # it should return the list of pages that are part of the ordered content set
        response = uclient.get(
            f"/api/v2/orderedcontent/{self.ordered_content_set_timed.id}/"
        )
        content = json.loads(response.content)
        assert content["name"] == self.ordered_content_set_timed.name
        assert content["profile_fields"][0] == {
            "profile_field": "gender",
            "value": "female",
        }
        assert content["pages"][0] == {
            "id": self.page1.id,
            "title": self.page1.title,
            "time": 5,
            "unit": "Days",
            "before_or_after": "Before",
            "contact_field": "EDD",
        }

    def test_orderedcontent_detail_endpoint_rel_pages_flag(self, uclient):
        """
        The orderedcontent detail page lists the pages that are part of the
        ordered set, including related pages.
        """
        rel_page = create_page("Related Page")
        self.page1.related_pages = [{"type": "related_page", "value": rel_page.id}]
        self.page1.save_revision().publish()

        # it should return the list of pages that are part of the ordered content set
        response = uclient.get(
            f"/api/v2/orderedcontent/{self.ordered_content_set.id}/?show_related=true"
        )
        content = json.loads(response.content)
        assert content["name"] == self.ordered_content_set.name
        assert content["profile_fields"][0] == {
            "profile_field": "gender",
            "value": "female",
        }
        assert content["pages"][0] == {
            "id": self.page1.id,
            "title": self.page1.title,
            "time": None,
            "unit": None,
            "before_or_after": None,
            "contact_field": None,
            "related_pages": [rel_page.id],
        }

    def test_orderedcontent_detail_endpoint_tags_flag(self, uclient):
        """
        The orderedcontent detail page lists the pages that are part of the
        ordered set, including tags.
        """
        # it should return the list of pages that are part of the ordered content set
        response = uclient.get(
            f"/api/v2/orderedcontent/{self.ordered_content_set.id}/?show_tags=true"
        )
        content = json.loads(response.content)
        assert content["name"] == self.ordered_content_set.name
        assert content["profile_fields"][0] == {
            "profile_field": "gender",
            "value": "female",
        }
<<<<<<< HEAD
        assert content["pages"][0]["tags"] == [t.name for t in self.page1.tags.all()]
=======
        assert content["pages"][0]["tags"] == [t.name for t in self.page1.tags.all()]

    def test_orderedcontent_endpoint_with_drafts(self, uclient):
        """
        Unpublished ordered content sets are returned if the qa param is set.
        """
        self.ordered_content_set.unpublish()
        url = "/api/v2/orderedcontent/?qa=True"
        # it should return a list of ordered content sets with the unpublished one included
        response = uclient.get(url)
        content = json.loads(response.content)

        # the content set is not live but content is returned
        assert not self.ordered_content_set.live
        assert content["count"] == 2
        assert content["results"][0]["name"] == self.ordered_content_set.name
        assert content["results"][0]["profile_fields"][0] == {
            "profile_field": "gender",
            "value": "female",
        }

    def test_orderedcontent_endpoint_without_drafts(self, uclient):
        """
        Unpublished ordered content sets are not returned if the qa param is not set.
        """
        self.ordered_content_set.unpublish()
        url = "/api/v2/orderedcontent/"
        # it should return a list of ordered content sets with the unpublished one excluded
        response = uclient.get(url)
        content = json.loads(response.content)

        # the content set is not live but content is returned
        assert not self.ordered_content_set.live
        assert content["count"] == 1
        assert content["results"][0]["name"] == self.ordered_content_set_timed.name
        assert content["results"][0]["profile_fields"][0] == {
            "profile_field": "gender",
            "value": "female",
        }

    def test_orderedcontent_detail_endpoint_with_drafts(self, uclient):
        """
        Unpublished ordered content sets are returned if the qa param is set.
        """
        self.ordered_content_set.unpublish()
        url = f"/api/v2/orderedcontent/{self.ordered_content_set.id}/?qa=True"
        # it should return specific ordered content set that is in draft
        response = uclient.get(url)
        content = json.loads(response.content)

        # the content set is not live but content is returned
        assert not self.ordered_content_set.live
        assert content["name"] == self.ordered_content_set.name
        assert content["profile_fields"][0] == {
            "profile_field": "gender",
            "value": "female",
        }

    def test_orderedcontent_detail_endpoint_without_drafts(self, uclient, settings):
        """
        Unpublished ordered content sets are not returned if the qa param is not set.
        """
        settings.STATIC_ROOT = Path("home/tests/test_static")
        self.ordered_content_set.unpublish()
        url = f"/api/v2/orderedcontent/{self.ordered_content_set.id}"

        response = uclient.get(url, follow=True)

        assert response.status_code == 404

    def test_orderedcontent_new_draft(self, uclient):
        """
        New revisions are returned if the qa param is set
        """
        self.ordered_content_set.pages.append(
            (
                "pages",
                {
                    "contentpage": self.page1,
                    "time": 2,
                    "unit": "Hours",
                    "before_or_after": "After",
                    "contact_field": "something",
                },
            )
        )
        self.ordered_content_set.profile_fields.append(
            ("relationship", "in_a_relationship")
        )

        self.ordered_content_set.save_revision()

        response = uclient.get("/api/v2/orderedcontent/")
        content = json.loads(response.content)

        assert self.ordered_content_set.live

        assert content["count"] == 2
        assert len(content["results"][0]["profile_fields"]) == 1
        assert content["results"][0]["name"] == self.ordered_content_set.name
        assert content["results"][0]["profile_fields"][0] == {
            "profile_field": "gender",
            "value": "female",
        }
        assert content["results"][1]["name"] == self.ordered_content_set_timed.name
        assert content["results"][1]["profile_fields"][0] == {
            "profile_field": "gender",
            "value": "female",
        }

        response = uclient.get("/api/v2/orderedcontent/?qa=True")
        content = json.loads(response.content)
        assert content["count"] == 2
        assert len(content["results"][1]["profile_fields"]) == 2
        assert content["results"][1]["profile_fields"][0] == {
            "profile_field": "gender",
            "value": "female",
        }
        assert content["results"][1]["profile_fields"][1] == {
            "profile_field": "relationship",
            "value": "in_a_relationship",
        }
        assert content["results"][1]["pages"][1] == {
            "id": self.page1.id,
            "title": self.page1.title,
            "time": 2,
            "unit": "Hours",
            "before_or_after": "After",
            "contact_field": "something",
        }


@pytest.mark.django_db
class TestContentPageAPI2:
    """
    Tests contentpage API without test data fixtures
    """

    def test_platform_filtering(self, uclient):
        """
        If a platform filter is provided, only pages with content for that
        platform are returned.
        """
        home_page = HomePage.objects.first()
        main_menu = PageBuilder.build_cpi(home_page, "main-menu", "Main Menu")
        PageBuilder.build_cp(
            parent=main_menu,
            slug="main-menu-first-time-user",
            title="main menu first time user",
            bodies=[],
            web_body=["Colour"],
        )
        PageBuilder.build_cp(
            parent=main_menu,
            slug="health-info",
            title="health info",
            bodies=[
                WABody("health info", [WABlk("*Health information* 🏥")]),
            ],
        )
        PageBuilder.build_cp(
            parent=main_menu,
            slug="self-help",
            title="self-help",
            bodies=[
                MBody("self-help", [MBlk("*Self-help programs* 🌬️")]),
            ],
        )
        PageBuilder.build_cp(
            parent=main_menu,
            slug="self-help-sms",
            title="self-help-sms",
            bodies=[
                SBody("self-help-sms", [SBlk("*Self-help programs*SMS")]),
            ],
        )
        PageBuilder.build_cp(
            parent=main_menu,
            slug="self-help-ussd",
            title="self-help-ussd",
            bodies=[
                UBody("self-help-ussd", [UBlk("*Self-help programs* USSD")]),
            ],
        )

        # it should return only web pages if filtered
        response = uclient.get("/api/v2/pages/?web=true")
        content = json.loads(response.content)
        assert content["count"] == 1
        # it should return only whatsapp pages if filtered
        response = uclient.get("/api/v2/pages/?whatsapp=true")
        content = json.loads(response.content)
        assert content["count"] == 1
        # it should return only sms pages if filtered
        response = uclient.get("/api/v2/pages/?sms=true")
        content = json.loads(response.content)
        assert content["count"] == 1
        # it should return only ussd pages if filtered
        response = uclient.get("/api/v2/pages/?ussd=true")
        content = json.loads(response.content)
        assert content["count"] == 1
        # it should return only messenger pages if filtered
        response = uclient.get("/api/v2/pages/?messenger=true")
        content = json.loads(response.content)
        assert content["count"] == 1
        # it should return only viber pages if filtered
        response = uclient.get("/api/v2/pages/?viber=true")
        content = json.loads(response.content)
        assert content["count"] == 0
        # it should return all pages for no filter
        response = uclient.get("/api/v2/pages/")
        content = json.loads(response.content)
        # exclude home pages and index pages
        assert content["count"] == 5

    def test_ussd_content(self, uclient):
        """
        If a ussd query param is provided, only pages with content for that
        platform are returned.
        """
        home_page = HomePage.objects.first()
        main_menu = PageBuilder.build_cpi(home_page, "main-menu", "Main Menu")
        PageBuilder.build_cp(
            parent=main_menu,
            slug="main-menu-first-time-user",
            title="main menu first time user",
            bodies=[],
            web_body=["Colour"],
        )
        PageBuilder.build_cp(
            parent=main_menu,
            slug="health-info",
            title="health info",
            bodies=[
                UBody("health info", [UBlk("*Health information* U")]),
            ],
        )

        # it should return only USSD pages if filtered
        response = uclient.get("/api/v2/pages/?ussd=true")
        content = json.loads(response.content)
        assert content["count"] == 1

    def test_sms_content(self, uclient):
        """
        If a sms query param is provided, only pages with content for that
        platform are returned.
        """
        home_page = HomePage.objects.first()
        main_menu = PageBuilder.build_cpi(home_page, "main-menu", "Main Menu")
        PageBuilder.build_cp(
            parent=main_menu,
            slug="main-menu-first-time-user",
            title="main menu first time user",
            bodies=[],
            web_body=["Colour"],
        )
        PageBuilder.build_cp(
            parent=main_menu,
            slug="health-info",
            title="health info",
            bodies=[
                SBody("health info", [SBlk("*Health information* S")]),
            ],
        )

        # it should return only USSD pages if filtered
        response = uclient.get("/api/v2/pages/?sms=true")
        content = json.loads(response.content)
        assert content["count"] == 1
>>>>>>> d6149fdf
<|MERGE_RESOLUTION|>--- conflicted
+++ resolved
@@ -704,9 +704,6 @@
             "profile_field": "gender",
             "value": "female",
         }
-<<<<<<< HEAD
-        assert content["pages"][0]["tags"] == [t.name for t in self.page1.tags.all()]
-=======
         assert content["pages"][0]["tags"] == [t.name for t in self.page1.tags.all()]
 
     def test_orderedcontent_endpoint_with_drafts(self, uclient):
@@ -836,145 +833,4 @@
             "unit": "Hours",
             "before_or_after": "After",
             "contact_field": "something",
-        }
-
-
-@pytest.mark.django_db
-class TestContentPageAPI2:
-    """
-    Tests contentpage API without test data fixtures
-    """
-
-    def test_platform_filtering(self, uclient):
-        """
-        If a platform filter is provided, only pages with content for that
-        platform are returned.
-        """
-        home_page = HomePage.objects.first()
-        main_menu = PageBuilder.build_cpi(home_page, "main-menu", "Main Menu")
-        PageBuilder.build_cp(
-            parent=main_menu,
-            slug="main-menu-first-time-user",
-            title="main menu first time user",
-            bodies=[],
-            web_body=["Colour"],
-        )
-        PageBuilder.build_cp(
-            parent=main_menu,
-            slug="health-info",
-            title="health info",
-            bodies=[
-                WABody("health info", [WABlk("*Health information* 🏥")]),
-            ],
-        )
-        PageBuilder.build_cp(
-            parent=main_menu,
-            slug="self-help",
-            title="self-help",
-            bodies=[
-                MBody("self-help", [MBlk("*Self-help programs* 🌬️")]),
-            ],
-        )
-        PageBuilder.build_cp(
-            parent=main_menu,
-            slug="self-help-sms",
-            title="self-help-sms",
-            bodies=[
-                SBody("self-help-sms", [SBlk("*Self-help programs*SMS")]),
-            ],
-        )
-        PageBuilder.build_cp(
-            parent=main_menu,
-            slug="self-help-ussd",
-            title="self-help-ussd",
-            bodies=[
-                UBody("self-help-ussd", [UBlk("*Self-help programs* USSD")]),
-            ],
-        )
-
-        # it should return only web pages if filtered
-        response = uclient.get("/api/v2/pages/?web=true")
-        content = json.loads(response.content)
-        assert content["count"] == 1
-        # it should return only whatsapp pages if filtered
-        response = uclient.get("/api/v2/pages/?whatsapp=true")
-        content = json.loads(response.content)
-        assert content["count"] == 1
-        # it should return only sms pages if filtered
-        response = uclient.get("/api/v2/pages/?sms=true")
-        content = json.loads(response.content)
-        assert content["count"] == 1
-        # it should return only ussd pages if filtered
-        response = uclient.get("/api/v2/pages/?ussd=true")
-        content = json.loads(response.content)
-        assert content["count"] == 1
-        # it should return only messenger pages if filtered
-        response = uclient.get("/api/v2/pages/?messenger=true")
-        content = json.loads(response.content)
-        assert content["count"] == 1
-        # it should return only viber pages if filtered
-        response = uclient.get("/api/v2/pages/?viber=true")
-        content = json.loads(response.content)
-        assert content["count"] == 0
-        # it should return all pages for no filter
-        response = uclient.get("/api/v2/pages/")
-        content = json.loads(response.content)
-        # exclude home pages and index pages
-        assert content["count"] == 5
-
-    def test_ussd_content(self, uclient):
-        """
-        If a ussd query param is provided, only pages with content for that
-        platform are returned.
-        """
-        home_page = HomePage.objects.first()
-        main_menu = PageBuilder.build_cpi(home_page, "main-menu", "Main Menu")
-        PageBuilder.build_cp(
-            parent=main_menu,
-            slug="main-menu-first-time-user",
-            title="main menu first time user",
-            bodies=[],
-            web_body=["Colour"],
-        )
-        PageBuilder.build_cp(
-            parent=main_menu,
-            slug="health-info",
-            title="health info",
-            bodies=[
-                UBody("health info", [UBlk("*Health information* U")]),
-            ],
-        )
-
-        # it should return only USSD pages if filtered
-        response = uclient.get("/api/v2/pages/?ussd=true")
-        content = json.loads(response.content)
-        assert content["count"] == 1
-
-    def test_sms_content(self, uclient):
-        """
-        If a sms query param is provided, only pages with content for that
-        platform are returned.
-        """
-        home_page = HomePage.objects.first()
-        main_menu = PageBuilder.build_cpi(home_page, "main-menu", "Main Menu")
-        PageBuilder.build_cp(
-            parent=main_menu,
-            slug="main-menu-first-time-user",
-            title="main menu first time user",
-            bodies=[],
-            web_body=["Colour"],
-        )
-        PageBuilder.build_cp(
-            parent=main_menu,
-            slug="health-info",
-            title="health info",
-            bodies=[
-                SBody("health info", [SBlk("*Health information* S")]),
-            ],
-        )
-
-        # it should return only USSD pages if filtered
-        response = uclient.get("/api/v2/pages/?sms=true")
-        content = json.loads(response.content)
-        assert content["count"] == 1
->>>>>>> d6149fdf
+        }