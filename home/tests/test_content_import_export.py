--- conflicted
+++ resolved
@@ -849,8 +849,6 @@
             "'English'"
         )
 
-<<<<<<< HEAD
-=======
     def test_invalid_wa_template_category(self, newcsv_impexp: ImportExport) -> None:
         """
         Importing a WhatsApp template with an invalid category should raise an
@@ -940,13 +938,6 @@
 
 # "old-xlsx" has at least three bugs, so we don't bother testing it.
 @pytest.fixture(params=["old-csv", "new-csv", "new-xlsx"])
-def impexp(request: Any, admin_client: Any) -> ImportExport:
-    importer, format = request.param.split("-")
-    return ImportExport(admin_client, importer, format)
-
->>>>>>> 05d716db
-
-@pytest.fixture(params=["csv", "xlsx"])
 def impexp(request: Any, admin_client: Any) -> ImportExport:
     return ImportExport(admin_client, request.param)
 
