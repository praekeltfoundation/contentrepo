--- conflicted
+++ resolved
@@ -1922,11 +1922,7 @@
     return img
 
 
-<<<<<<< HEAD
-def mk_media(media_path: Path, title: str) -> File:
-=======
 def mk_media(media_path: Path, title: str) -> File:  # type: ignore
->>>>>>> 6b058d5c
     media = Media(title=title, file=File(media_path.open("rb"), name=media_path.name))
     media.save()
     return media
