import json
import pprint
from pathlib import Path
from typing import Any

import pytest
from django.core.files.base import File  # type: ignore
from django.core.files.images import ImageFile  # type: ignore
from wagtail.documents.models import Document  # type: ignore
from wagtail.images.models import Image  # type: ignore
from wagtail.models import Locale
from wagtailmedia.models import Media  # type: ignore


from home.models import HomePage, WhatsAppTemplate

from .page_builder import (
    MBlk,
    MBody,
    PageBuilder,
    SBlk,
    SBody,
    UBlk,
    UBody,
    VBlk,
    VBody,
    WABlk,
    WABody,
)

TEST_STATIC_PATH = Path("home/tests/test_static")
ALL_CHANNELS_EXCL_WHATSAPP = ["viber", "messenger", "ussd", "sms"]
ALL_CHANNELS = ALL_CHANNELS_EXCL_WHATSAPP + ["whatsapp"]


@pytest.fixture()
def uclient(client, django_user_model):
    """
    Access the user interface
    """
    creds = {"username": "test", "password": "test"}
    django_user_model.objects.create_user(**creds)
    client.login(**creds)
    return client


def mk_test_img() -> Image:
    img_path = TEST_STATIC_PATH / "test.jpeg"
    img = Image(
        title="default image title",
        file=ImageFile(img_path.open("rb"), name=img_path.name),
    )
    img.save()
    return img


def mk_test_media() -> File:
    media_path = TEST_STATIC_PATH / "test.mp4"
    media = Media(
        title="default media title",
        file=File(media_path.open("rb"), name=media_path.name),
    )
    media.save()
    return media


def mk_test_doc() -> Document:
    doc_path = TEST_STATIC_PATH / "test.txt"
    doc = Document(
        title="default doc title", file=File(doc_path.open("rb"), name=doc_path.name)
    )
    doc.save()
    return doc


@pytest.mark.django_db
class TestWhatsAppTemplateAPIV3:
    @pytest.fixture(autouse=True)
    def create_test_data(self):
        """
        Create the content that the tests in this class will use.
        """
        # TODO: Rework all tests to use fixture data as far as possible
        self.locale_pt, _ = Locale.objects.get_or_create(language_code="pt")
        self.locale_en, _ = Locale.objects.get_or_create(language_code="en")

    @classmethod
    def create_whatsapp_template(
        self,
        slug="default-slug",
        message="Default message",
        buttons=None,
        image=None,
        example_values=None,
        category="UTILITY",
        locale=None,
        publish=False,
    ) -> WhatsAppTemplate:
        if locale:
            locale = Locale.objects.get(language_code=locale)

        template = WhatsAppTemplate(
            slug=slug,
            message=message,
            buttons=buttons,
            example_values=example_values,
            image=image,
            category=category,
            locale=locale,
        )
        template.save()

        rev = template.save_revision()
        if publish:
            rev.publish()
        else:
            template.unpublish()
        template.refresh_from_db()
        return template

    def test_login_required(self, client):
        """
        Users that aren't logged in shouldn't be allowed to access the API
        """
        response = client.get("/api/v3/whatsapptemplates/")
        assert response.status_code == 401

    def test_slug_not_found(self, uclient):
        """
        If a slug can't be found, the error is handled gracefully
        """
        self.create_whatsapp_template(
            slug="some-test-template",
            message="*Default unpublished template * 🏥",
            category="UTILITY",
            locale="en",
            publish=False,
        )

        url = "/api/v3/whatsapptemplates/a-slug-that-doesnt-exist/?return_drafts=True"
        response = uclient.get(url)
        content = response.json()
        assert content == {"template": ["Template matching query does not exist."]}

    def test_template_list_drafts(self, uclient):
        """
        If we create a draft template we can find it in the listing view with return_drafts=true
        """
        self.create_whatsapp_template(
            slug="test-template-1",
            message="This is a test message",
            category="UTILITY",
            locale="en",
        )

        response = uclient.get("/api/v3/whatsapptemplates/?return_drafts=True")
        content = json.loads(response.content)

        assert content["count"] == 1
        assert content["results"][0]["slug"] == "test-template-1"

    def test_template_list_published(self, uclient):
        """
        Only published templates show up in the listing view by default.
        """
        self.create_whatsapp_template(
            slug="test-template-1",
            message="This is a test message",
            category="UTILITY",
            locale="en",
            publish=True,
        )

        self.create_whatsapp_template(
            slug="test-template-2",
            message="This is a test message",
            category="UTILITY",
            locale="en",
            publish=False,
        )

        response = uclient.get("/api/v3/whatsapptemplates/")
        content = json.loads(response.content)

        assert content["count"] == 1
        assert content["results"][0]["slug"] == "test-template-1"

    def test_template_list_filter_locale(self, uclient):
        """
        Can filter template list by locale
        """
        self.create_whatsapp_template(
            slug="test-template-1",
            message="This is a test message",
            category="UTILITY",
            locale="en",
            publish=True,
        )

        self.create_whatsapp_template(
            slug="test-template-2",
            message="This is a test message",
            category="UTILITY",
            locale="en",
            publish=True,
        )

        self.create_whatsapp_template(
            slug="test-template-2",
            message="This is a test message",
            category="UTILITY",
            locale="pt",
            publish=True,
        )

        response = uclient.get("/api/v3/whatsapptemplates/?locale=pt")
        content = json.loads(response.content)

        assert content["count"] == 1
        assert content["results"][0]["slug"] == "test-template-2"

    def test_template_list_filter_slug(self, uclient):
        """
        Can filter template list by slug
        """
        self.create_whatsapp_template(
            slug="test-template-1",
            message="This is a test message",
            category="UTILITY",
            locale="en",
            publish=True,
        )

        self.create_whatsapp_template(
            slug="test-template-2",
            message="This is a test message",
            category="UTILITY",
            locale="en",
            publish=True,
        )

        self.create_whatsapp_template(
            slug="test-other-1",
            message="This is a test message",
            category="UTILITY",
            locale="en",
            publish=True,
        )

        response = uclient.get("/api/v3/whatsapptemplates/?slug=other")
        content = json.loads(response.content)

        assert content["count"] == 1
        assert content["results"][0]["slug"] == "test-other-1"

    def test_template_list_unpublished_after_published(self, uclient):
        """
        If we have a published template that has had new draft revisions after the published one,
        the unpublished details will be returned if return_drafts is set to true
        """
        template = self.create_whatsapp_template(
            slug="test-template-2",
            message="*Default published template 1* 🏥",
            category="UTILITY",
            locale="en",
            publish=True,
        )

        template.message = "Message changed in unpublished revision"
        template.save_revision()

        url = "/api/v3/whatsapptemplates/?return_drafts=true"
        response = uclient.get(url)
        content = response.json()
        assert (
            content["results"][0]["message"]
            == "Message changed in unpublished revision"
        )

    def test_template_detail_draft(self, uclient):
        """
        Unpublished templates are returned if the return_drafts param is set.
        """
        template = self.create_whatsapp_template(
            slug="test-template-2",
            message="*Default unpublished template 1* 🏥",
            category="UTILITY",
            locale="en",
            publish=False,
        )

        url = f"/api/v3/whatsapptemplates/{template.id}/?return_drafts=True"
        response = uclient.get(url)
        content = response.json()

        assert content["message"] == "*Default unpublished template 1* 🏥"

    def test_template_detail_published_only(self, uclient):
        """
        If we have a published page that an unpublished drafts
        only the published template details are returned if the return_drafts
        param is not set to true.
        """
        template = self.create_whatsapp_template(
            slug="test-template-2",
            message="*Default published template 1* 🏥",
            category="UTILITY",
            locale="en",
            publish=True,
        )

        template.message = "Message changed in unpublished revision"
        template.save_revision()

        url = f"/api/v3/whatsapptemplates/{template.id}/"
        response = uclient.get(url)
        content = response.json()
        assert content["message"] == "*Default published template 1* 🏥"

        url = f"/api/v3/whatsapptemplates/{template.id}/?return_drafts=true"
        response = uclient.get(url)
        content = response.json()

        assert content["message"] == "Message changed in unpublished revision"

    def test_template_detail_buttons(self, uclient):
        """
        The buttons are returned correctly in the detail view for unpublished templates.
        """
        template = self.create_whatsapp_template(
            slug="test-template-1",
            message="*Default template 1* 🏥",
            buttons=[
                ("next_message", {"title": "Test Button 2"}),
            ],
            image=None,
            category="UTILITY",
            locale="en",
            publish=False,
        )

        url = f"/api/v3/whatsapptemplates/{template.id}/?return_drafts=True"
        response = uclient.get(url)
        content = response.json()

        assert content["buttons"] == [
            {"title": "Test Button 2", "type": "next_message"}
        ]

    def test_template_detail_image(self, uclient):
        """
        The image is returned correctly in the detail view for unpublished templates.
        """
        mk_test_img()
        image_obj = Image.objects.first()

        template = self.create_whatsapp_template(
            slug="test-template-1",
            message="*Default template 1* 🏥",
            image=image_obj,
            category="UTILITY",
            locale="en",
            publish=False,
        )

        url = f"/api/v3/whatsapptemplates/{template.id}/?return_drafts=True"
        response = uclient.get(url)
        content = response.json()
        assert content["image"] == image_obj.id

    def test_template_detail_example_values(self, uclient):
        """
        The example values are returned correctly in the detail view for unpublished templates.
        """

        template = self.create_whatsapp_template(
            slug="test-template-1",
            message="*Default template with 2 placeholders {{1}} and {{2}}* 🏥",
            example_values=[
                ("example_values", "Ev1"),
                ("example_values", "Ev2"),
            ],
            category="UTILITY",
            locale="en",
            publish=False,
        )

        url = f"/api/v3/whatsapptemplates/{template.id}/?return_drafts=True"
        response = uclient.get(url)
        content = response.json()
        assert content["example_values"] == ["Ev1", "Ev2"]


@pytest.mark.django_db
class TestContentPageAPIV3:
    """
    FIXME
    ----------
    Whatsapp body : Currently tests are split into whatsapp and not-whatsapp.
        This is because the whatsapp body is different from the others such that
        content is extracted by content["body"]["text"]["value"] for whatsapp and
        content["body"]["text"] for other bodies. This should be changed down the line.
    """

    @pytest.fixture(autouse=True)
    def create_test_data(self):
        """
        Create the content that the tests in this class will use.
        """
        # TODO: Rework all tests to use fixture data as far as possible
        self.locale_pt, _ = Locale.objects.get_or_create(language_code="pt")
        self.locale_en, _ = Locale.objects.get_or_create(language_code="en")

    def create_content_page(
        self,
        parent=None,
        title="default page",
        slug="default-slug",
        tags=None,
        body_type="whatsapp",
        body_count=1,
        publish=True,
        web_body=None,
    ):
        """
        Helper function to create pages needed for each test.

        Parameters
        ----------
        parent : ContentPage
            The ContentPage that will be used as the parent of the content page.

            If this is not provided, a ContentPageIndex object is created as a child of
            the default home page and that is used as the parent.
        title : str
            Title of the content page.
        tags : [str]
            List of tags on the content page.
        body_type : str
            Which body type the test messages should be. It can be WhatsApp, Messenger,
            SMS, USSD or Viber. Not case sensitive.

            This can be set to None to have no message bodies. It defaults to WhatsApp
        body_count : int
            How many message bodies to create on the content page.
        publish: bool
            Should the content page be published or not.
        web_body : str
            The web body of the content page.
        """

        if not parent:
            home_page = HomePage.objects.first()
            main_menu = home_page.get_children().filter(slug="main-menu").first()
            if not main_menu:
                main_menu = PageBuilder.build_cpi(home_page, "main-menu", "Main Menu")
            parent = main_menu

        # Normalise body_type to remove case sensitivity
        if body_type:
            body_type = body_type.casefold()

        bodies = []

        for i in range(body_count):
            msg_body = f"*Default {body_type} Content {i+1}* 🏥"
            match body_type:
                case "whatsapp":
                    bodies.append(WABody(f"{title} for {body_type}", [WABlk(msg_body)]))
                case "messenger":
                    bodies.append(MBody(f"{title} for {body_type}", [MBlk(msg_body)]))
                case "sms":
                    bodies.append(SBody(f"{title} for {body_type}", [SBlk(msg_body)]))
                case "ussd":
                    bodies.append(UBody(f"{title} for {body_type}", [UBlk(msg_body)]))
                case "viber":
                    bodies.append(VBody(f"{title} for {body_type}", [VBlk(msg_body)]))
                case None:
                    pass
                case _:
                    raise ValueError(
                        f"{body_type} not a valid channel, valid options include, whatsapp, messenger, sms, ussd, viber or None"
                    )

        content_page = PageBuilder.build_cp(
            parent=parent,
            slug=title.replace(" ", "-").lower(),
            title=title,
            bodies=bodies,
            tags=tags or [],
            quick_replies=[],
            triggers=[],
            publish=publish,
            web_body=web_body,
        )

        return content_page

    def test_login_required(self, client):
        """
        Users that aren't logged in shouldn't be allowed to access the API
        """
        response = client.get("/api/v3/pages/?tag=menu")
        assert response.status_code == 401

    def test_tag_filtering(self, uclient):
        """
        If a tag filter is provided, only pages with matching tags are returned.

        FIXME:
         * We should probably split this one too
        """
        page = self.create_content_page(tags=["menu"])
        self.create_content_page(page, title="Content Page 1")
        self.create_content_page(page, title="Content Page 2")
        self.create_content_page(
            page, title="Unpublished Page", tags=["Menu"], publish=False
        )

        # it should return 1 page for correct tag, excluding unpublished pages with the
        # same tag
        response = uclient.get("/api/v3/pages/?tag=menu")

        content = json.loads(response.content)
        assert content["count"] == 1

        # it should return 1 page for Uppercase tag
        response = uclient.get("/api/v3/pages/?tag=Menu")
        content = json.loads(response.content)
        assert content["count"] == 1

        # it should not return any pages for bogus tag
        response = uclient.get("/api/v3/pages/?tag=bogus")
        content = json.loads(response.content)
        assert content["count"] == 0

        # it should return all pages for no tag, excluding home pages and index pages
        response = uclient.get("/api/v3/pages/")
        content = json.loads(response.content)
        assert content["count"] == 3

        # If return_drafts flag is sent then it should return pages with tags in the draft
        response = uclient.get("/api/v3/pages/?tag=Menu&return_drafts=True")
        content = json.loads(response.content)
        assert content["count"] == 2

        # it should return all pages for no tag, excluding home pages and index pages
        response = uclient.get("/api/v3/pages/?tag=")
        content = json.loads(response.content)
        assert content["count"] == 3

        # If return_drafts flag is sent then it should return pages with tags in the draft
        response = uclient.get("/api/v3/pages/?tag=Menu&return_drafts=True")
        content = json.loads(response.content)
        assert content["count"] == 2

        # it should return all pages for no tag, excluding home pages and index pages
        response = uclient.get("/api/v3/pages/?tag=")
        content = json.loads(response.content)
        assert content["count"] == 3

    def test_channel_filtering(self, uclient):
        """
        If a channel filter is provided, only pages with content for that
        channel are returned.
        """
        self.create_content_page(web_body=["Colour"], body_type=None)
        self.create_content_page(title="Health Info")
        self.create_content_page(title="Self Help", body_type="messenger")
        self.create_content_page(title="Self Help SMS", body_type="sms")
        self.create_content_page(title="Self Help USSD", body_type="ussd")
        # it should return only web pages if filtered
        response = uclient.get("/api/v3/pages/?channel=web")
        content = json.loads(response.content)
        assert content["count"] == 1
        # it should return only whatsapp pages if filtered
        response = uclient.get("/api/v3/pages/?channel=whatsapp")
        content = json.loads(response.content)
        assert content["count"] == 1
        # it should return only sms pages if filtered
        response = uclient.get("/api/v3/pages/?channel=sms")
        content = json.loads(response.content)
        assert content["count"] == 1
        # it should return only ussd pages if filtered
        response = uclient.get("/api/v3/pages/?channel=ussd")
        content = json.loads(response.content)
        assert content["count"] == 1
        # it should return only messenger pages if filtered
        response = uclient.get("/api/v3/pages/?channel=messenger")
        content = json.loads(response.content)
        assert content["count"] == 1
        # it should return only viber pages if filtered
        response = uclient.get("/api/v3/pages/?channel=viber")
        content = json.loads(response.content)
        assert content["count"] == 0
        # it should return all pages for no filter
        response = uclient.get("/api/v3/pages/")
        content = json.loads(response.content)

        # exclude home pages and index pages
        assert content["count"] == 5

    def test_whatsapp_draft(self, uclient):
        """
        Unpublished whatsapp pages are returned if the return_drafts param is set.
        """
        page = self.create_content_page(publish=False)

        url = f"/api/v3/pages/{page.id}/?channel=whatsapp&return_drafts=True"
        # it should return specific page that is in draft
        response = uclient.get(url)
        content = response.json()

        # the page is not live but whatsapp content is returned
        assert not page.live

        body = content["messages"][0]["text"]
        assert body == "*Default whatsapp Content 1* 🏥"

    @pytest.mark.parametrize("channel", ALL_CHANNELS_EXCL_WHATSAPP)
    def test_message_draft(self, uclient, channel):
        """
        Unpublished <channel> pages are returned if the qa param is set.
        """
        page = self.create_content_page(publish=False, body_type=channel)

        url = f"/api/v3/pages/{page.id}/?channel={channel}&return_drafts=True"
        # it should return specific page that is in draft
        response = uclient.get(url)
        content = response.json()
        # the page is not live but messenger content is returned
        assert not page.live
        body = content["messages"]["text"]
        assert body == f"*Default {channel} Content 1* 🏥"

    @pytest.mark.parametrize("channel", ALL_CHANNELS)
    def test_channel_disabled(self, uclient, channel):
        """
        It should not return the body if enable_<channel>=false
        """
        page = self.create_content_page(body_type=channel)

        response = uclient.get(f"/api/v3/pages/{page.id}/?channel={channel}")
        assert response.content != b""

        setattr(page, f"enable_{channel}", False)
        page.save_revision().publish()

        response = uclient.get(f"/api/v3/pages/{page.id}/?channel={channel}")
        content = response.json()

        # The page is return successfully, but the list of messages is empty
        assert response.status_code == 200
        assert content["messages"] == {"text": []}

    def test_detail_view_unknown_channel(self, uclient):
        """
        It should not return the body for a requested channel that does not exist
        """
        # TODO JT:
        channel = "unknown"
        page = self.create_content_page()

        response = uclient.get(f"/api/v3/pages/{page.id}/?channel={channel}")

        assert response.status_code == 400
        content = json.loads(response.content)
        assert (
            content["channel"][0] == "Channel matching query 'unknown' does not exist."
        )

    def test_number_of_queries(self, uclient, django_assert_num_queries):
        """
        Make sure we aren't making an enormous number of queries.

        FIXME:
         * Should we document what these queries actually are?
        """
        # Run this once without counting, because there are two queries at the
        # end that only happen if this is the first test that runs.
        page = self.create_content_page()
        page = self.create_content_page(page, title="Content Page 1")
        uclient.get("/api/v3/pages/")

        with django_assert_num_queries(12):
            uclient.get("/api/v3/pages/")

    @pytest.mark.parametrize("channel", ALL_CHANNELS)
    def test_detail_view_content(self, uclient, channel):
        """
        Fetching the detail view of a page returns the page content.
        """
        page = self.create_content_page(tags=["self_help"], body_type=channel)
        response = uclient.get(f"/api/v3/pages/{page.id}/")
        content = response.json()
        assert content["slug"] == page.slug
        assert content["locale"] == "en"
        assert content["detail_url"] == f"http://localhost/api/v3/pages/{page.slug}/"

        assert content == {
            "title": "default page",
            "slug": "default-page",
            "detail_url": "http://localhost/api/v3/pages/default-page/",
            "subtitle": "",
            "locale": "en",
            "messages": {"text": []},
            "tags": ["self_help"],
            "triggers": [],
            "related_pages": [],
            "has_children": False,
        }

    def test_detail_view_with_children(self, uclient):
        """
        Fetching the detail view of a page with children indicates that the
        page has children.
        """
        page = self.create_content_page()
        self.create_content_page(page, title="Content Page 1")
        self.create_content_page(page, title="Content Page 2")

        response = uclient.get(f"/api/v3/pages/{page.id}/")
        content = response.json()

        assert content["slug"] == page.slug
        assert content["locale"] == "en"
        assert content["detail_url"] == f"http://localhost/api/v3/pages/{page.slug}/"
        assert content["has_children"] is True

    def test_detail_view_no_content_page(self, uclient):
        """
        We get a validation error if we request a page that doesn't exist.
        """
        # it should return the validation error for content page that doesn't exist
        response = uclient.get("/api/v3/pages/some-slug-with-no-page/")
        assert response.status_code == 404

        content = response.json()

        assert content == {"page": ["Page matching query does not exist."]}
        assert content.get("page") == ["Page matching query does not exist."]

    def test_detail_view_by_slug(self, uclient):
        """
        We can use the page slug in detail view URL
        """
        # it should return the validation error for content page that doesn't exist
        page1 = self.create_content_page(title="Content Page 1")

        response = uclient.get(f"/api/v3/pages/{page1.slug}/")
        content = response.json()

        assert response.status_code == 200

        assert content == {
            "slug": "content-page-1",
            "detail_url": "http://localhost/api/v3/pages/content-page-1/",
            "locale": "en",
            "title": "Content Page 1",
            "subtitle": "",
            "messages": {"text": []},
            "tags": [],
            "triggers": [],
            "has_children": False,
            "related_pages": [],
        }

    def test_detail_view_by_slug_not_on_drafts(self, uclient):
        """
        Looking up a page by slug, only works on published slugs. Draft slugs are ignored.
        """
        default_page = self.create_content_page(title="default-page")
        page_1 = self.create_content_page(default_page, title="Content Page 1")
        self.create_content_page(default_page, title="Content Page 2")

        page_1.slug = "unpublished-slug-change"
        page_1.save_revision()

        response = uclient.get(f"/api/v3/pages/{page_1.slug}/")
        content = response.json()

        assert response.status_code == 404

        response = uclient.get("/api/v3/pages/content-page-1/")
        content = response.json()

        assert response.status_code == 200

        assert content == {
            "slug": "content-page-1",
            "detail_url": "http://localhost/api/v3/pages/content-page-1/",
            "locale": "en",
            "title": "Content Page 1",
            "subtitle": "",
            "messages": {"text": []},
            "tags": [],
            "triggers": [],
            "has_children": False,
            "related_pages": [],
        }

    def test_detail_view_only_publish_no_drafts(self, uclient):
        """
        If we lookup a page that has only been published straight at creation time,
        with no further revisions, it still works on the detail page if we
        add 'return_drafts=true'
        """
        default_page = self.create_content_page(title="default-page")
        page_1 = self.create_content_page(default_page, title="Content Page 1")

        response = uclient.get(f"/api/v3/pages/{page_1.slug}/?return_drafts=true")
        content = response.json()

        assert response.status_code == 200

        assert content == {
            "slug": "content-page-1",
            "detail_url": "http://localhost/api/v3/pages/content-page-1/?return_drafts=true",
            "locale": "en",
            "title": "Content Page 1",
            "subtitle": "",
            "messages": {"text": []},
            "tags": [],
            "triggers": [],
            "has_children": False,
            "related_pages": [],
        }

    def test_detail_view_by_draft_slug(self, uclient):
        """
        Looking up a page by slug, with return_drafts=false, only works on published slugs. Draft slugs are ignored.
        """
        original_slug = "content-page-1"
        draft_slug = "content-page-1-with-draft-slug-change"

        root_page = self.create_content_page(title="default-page")
        page_1 = self.create_content_page(root_page, title="Content Page 1")
        # page_2 = self.create_content_page(default_page, title="Content Page 2")

        page_1.slug = draft_slug
        page_1.save_revision()

        # Looking up with the original published slug should work with return_drafts not specified
        response = uclient.get(f"/api/v3/pages/{original_slug}/")
        content = response.json()
        assert response.status_code == 200

        # Looking up with the changed draft slug should work with return_drafts=true
        response = uclient.get(f"/api/v3/pages/{draft_slug}/?return_drafts=true")
        content = response.json()
        assert response.status_code == 200

        # Looking up with the original slug should fail with return_drafts=true,
        # as a newer draft with a different slug exists
        response = uclient.get(f"/api/v3/pages/{original_slug}/?return_drafts=true")
        content = response.json()
        assert response.status_code == 404

    def test_detail_view_by_id(self, uclient):
        """
        We can use the page id in detail view URL
        """
        # it should return the validation error for content page that doesn't exist
        page1 = self.create_content_page(title="Content Page 1")

        response = uclient.get(f"/api/v3/pages/{page1.id}/")
        content = response.json()

        assert response.status_code == 200

        assert content == {
            "slug": "content-page-1",
            "detail_url": "http://localhost/api/v3/pages/content-page-1/",
            "locale": "en",
            "title": "Content Page 1",
            "subtitle": "",
            "messages": {"text": []},
            "tags": [],
            "triggers": [],
            "has_children": False,
            "related_pages": [],
        }

    def test_page_list_unpublished_after_published(self, uclient):
        """
        If we have a published page that has had new draft revisions after the published one,
        the unpublished details will be returned if return_drafts is set to true
        """
        channel = "whatsapp"
        page = self.create_content_page(
            publish=True, title="Content Page 1", body_type=channel
        )

        page.whatsapp_body[0].value[
            "message"
        ] = "Message changed in unpublished revision"
        page.save_revision()

        url = f"/api/v3/pages/?slug=content-page-1&channel={channel}&return_drafts=True"
        # it should return specific page that is in draft
        content = uclient.get(url).json()
        # the page is not live but messenger content is returned
        body = content["results"][0]["messages"][0]["text"]
        assert body == "Message changed in unpublished revision"

    def test_page_list_match_draft_slugs(self, uclient):
<<<<<<< HEAD
=======
        """
        If we have a published page that has had new draft revisions with a change in slug after the published one,
        the page will be found on the new slug if return_drafts is set to true
        """
        channel = "whatsapp"
        draft_slug = "unpublished-slug-change"
        root_page = self.create_content_page(title="default-page")
        page_1 = self.create_content_page(
            root_page, publish=True, title="Content Page 1", body_type=channel
        )

        page_1.slug = draft_slug
        page_1.save_revision()

        url = f"/api/v3/pages/?channel={channel}&slug={draft_slug}&return_drafts=True"
        content = uclient.get(url).json()
        body = content["results"][0]["messages"][0]["text"]
        assert content["count"] == 1

    def test_list_view_slug_search(self, uclient):
>>>>>>> 3da9ed52
        """
        If we have a published page that has had new draft revisions with a change in slug after the published one,
        the page will be found on the new slug if return_drafts is set to true
        """
        channel = "whatsapp"
        draft_slug = "unpublished-slug-change"
        root_page = self.create_content_page(title="default-page")
        page_1 = self.create_content_page(
            root_page, publish=True, title="Content Page 1", body_type=channel
        )

        page_1.slug = draft_slug
        page_1.save_revision()

        url = f"/api/v3/pages/?channel={channel}&slug={draft_slug}&return_drafts=True"
        content = uclient.get(url).json()
        body = content["results"][0]["messages"][0]["text"]
        assert content["count"] == 1

    def test_list_view_multiple_filters(self, uclient):
        """
        Querying the list view with a multiple filter parameters,
        returns the correct items where all parameters match
        """

        # Add English pages
        root_en_page = self.create_content_page(title="Root English Page")
        root_en_page.locale = Locale.objects.get(language_code="en")
        root_en_page.save_revision().publish()

        content_page_1 = self.create_content_page(
            root_en_page,
            title="English Content Page 1 with tag1 and a longer title than the slug",
            tags=["tag1"],
        )
        content_page_1.slug = "english-content-page-1-with-tag1"
        content_page_1.save_revision().publish()

        content_page_2 = self.create_content_page(
            root_en_page,
            title="English Content Page 2 with tag1",
            tags=["tag1"],
            body_type="whatsapp",
            publish=True,
        )
        content_page_3 = self.create_content_page(
            root_en_page,
            title="English Content Page 3",
            body_type="whatsapp",
            publish=False,
        )
        self.create_content_page(root_en_page, title="English Content Page 4")

        # Add Portuguese pages
        root_pt_page = self.create_content_page(title="Root Portuguese Page")
        root_pt_page.locale = Locale.objects.get(language_code="pt")
        root_pt_page.save_revision().publish()

        self.create_content_page(root_pt_page, title="Portuguese Page 5")
        self.create_content_page(root_pt_page, title="Portuguese Page 6", publish=False)

        # Count ALL English pages
        url = f"/api/v3/pages/?return_drafts=true&locale=en"
        content = uclient.get(url).json()
        assert content["count"] == 5

        # Count LIVE English pages
        url = f"/api/v3/pages/?locale=en"
        content = uclient.get(url).json()
        assert content["count"] == 4

        # Count ALL Portuguese pages
        url = f"/api/v3/pages/?return_drafts=true&locale=pt"
        content = uclient.get(url).json()
        assert content["count"] == 3

        # Count LIVE Portuguese pages
        url = f"/api/v3/pages/?locale=pt"
        content = uclient.get(url).json()
        assert content["count"] == 2

        # Search by slug (partial match) AND locale
        slug_to_search = "content-page-"
        url = f"/api/v3/pages/?slug={slug_to_search}&locale=en"
        content = uclient.get(url).json()
        assert content["count"] == 3

        # Search by title (partial match) AND locale
        title_to_search = "longer"
        url = f"/api/v3/pages/?title={title_to_search}&locale=en"
        content = uclient.get(url).json()
        assert content["count"] == 1

        # Search for Slug AND title AND locale
        slug_to_search = "content-page-"
        title_to_search = "with"

        url = f"/api/v3/pages/?slug={slug_to_search}&title={title_to_search}&locale=en"
        content = uclient.get(url).json()
        assert content["count"] == 2

        # Search for Slug AND title AND Tag AND locale
        slug_to_search = "content-page-"
        title_to_search = "content page"
        tag_to_search = "tag1"

        url = f"/api/v3/pages/?slug={slug_to_search}&tag={tag_to_search}&title={title_to_search}&locale=en"
        content = uclient.get(url).json()
        assert content["count"] == 2

    def test_list_view_slug_search(self, uclient):
        """
        Filtering a list by slug returns the correct results based
        on whether return_drafts is true or not
        """
        root_page = self.create_content_page(title="Default page 5")
        root_page.locale = Locale.objects.get(language_code="en")
        root_page.save_revision().publish()

        page_6 = self.create_content_page(root_page, title="Content Page 6")
        page_6.slug = "unpublished-slug-change-6"
        page_6.save_revision()

        page_7 = self.create_content_page(root_page, title="Content Page 7")
        page_7.title = "Unpublished Title Change 7"
        page_7.save_revision()

        self.create_content_page(root_page, title="Content Page 8")
        self.create_content_page(root_page, title="Content Page 9")

        slug_to_search = "unpublished-slug-change"
        url = f"/api/v3/pages/?slug={slug_to_search}"
        content = uclient.get(url).json()
        assert content["count"] == 0

        slug_to_search = "unpublished-slug-change"
        url = f"/api/v3/pages/?slug={slug_to_search}&return_drafts=true"
        content = uclient.get(url).json()
        assert content["count"] == 1

        slug_to_search = "content-page"
        url = f"/api/v3/pages/?slug={slug_to_search}"
        content = uclient.get(url).json()
        assert content["count"] == 4

        slug_to_search = "content-page"
        url = f"/api/v3/pages/?slug={slug_to_search}&return_drafts=true"
        content = uclient.get(url).json()
        assert content["count"] == 3

<<<<<<< HEAD
=======
    def test_list_view_multiple_filters(self, uclient):
        """
        Querying the list view with a multiple filter parameters,
        returns the correct items where all parameters match
        """

        # Add English pages
        root_en_page = self.create_content_page(title="Root English Page")
        root_en_page.locale = Locale.objects.get(language_code="en")
        root_en_page.save_revision().publish()

        content_page_1 = self.create_content_page(
            root_en_page,
            title="English Content Page 1 with tag1 and a longer title than the slug",
            tags=["tag1"],
        )
        content_page_1.slug = "english-content-page-1-with-tag1"
        content_page_1.save_revision().publish()

        content_page_2 = self.create_content_page(
            root_en_page,
            title="English Content Page 2 with tag1",
            tags=["tag1"],
            body_type="whatsapp",
            publish=True,
        )
        content_page_3 = self.create_content_page(
            root_en_page,
            title="English Content Page 3",
            body_type="whatsapp",
            publish=False,
        )
        self.create_content_page(root_en_page, title="English Content Page 4")

        # Add Portuguese pages
        root_pt_page = self.create_content_page(title="Root Portuguese Page")
        root_pt_page.locale = Locale.objects.get(language_code="pt")
        root_pt_page.save_revision().publish()

        self.create_content_page(root_pt_page, title="Portuguese Page 5")
        self.create_content_page(root_pt_page, title="Portuguese Page 6", publish=False)

        # Count ALL English pages
        url = f"/api/v3/pages/?return_drafts=true&locale=en"
        content = uclient.get(url).json()
        assert content["count"] == 5

        # Count LIVE English pages
        url = f"/api/v3/pages/?locale=en"
        content = uclient.get(url).json()
        assert content["count"] == 4

        # Count ALL Portuguese pages
        url = f"/api/v3/pages/?return_drafts=true&locale=pt"
        content = uclient.get(url).json()
        assert content["count"] == 3

        # Count LIVE Portuguese pages
        url = f"/api/v3/pages/?locale=pt"
        content = uclient.get(url).json()
        assert content["count"] == 2

        # Search by slug (partial match) AND locale
        slug_to_search = "content-page-"
        url = f"/api/v3/pages/?slug={slug_to_search}&locale=en"
        content = uclient.get(url).json()
        assert content["count"] == 3

        # Search by title (partial match) AND locale
        title_to_search = "longer"
        url = f"/api/v3/pages/?title={title_to_search}&locale=en"
        content = uclient.get(url).json()
        assert content["count"] == 1

        # Search for Slug AND title AND locale
        slug_to_search = "content-page-"
        title_to_search = "with"

        url = f"/api/v3/pages/?slug={slug_to_search}&title={title_to_search}&locale=en"
        content = uclient.get(url).json()
        assert content["count"] == 2

        # Search for Slug AND title AND Tag AND locale
        slug_to_search = "content-page-"
        title_to_search = "content page"
        tag_to_search = "tag1"

        url = f"/api/v3/pages/?slug={slug_to_search}&tag={tag_to_search}&title={title_to_search}&locale=en"
        content = uclient.get(url).json()
        assert content["count"] == 2

    def test_list_view_slug_search(self, uclient):
        """
        Filtering a list by slug returns the correct results based
        on whether return_drafts is true or not
        """
        root_page = self.create_content_page(title="Default page 5")
        root_page.locale = Locale.objects.get(language_code="en")
        root_page.save_revision().publish()

        page_6 = self.create_content_page(root_page, title="Content Page 6")
        page_6.slug = "unpublished-slug-change-6"
        page_6.save_revision()

        page_7 = self.create_content_page(root_page, title="Content Page 7")
        page_7.title = "Unpublished Title Change 7"
        page_7.save_revision()

        self.create_content_page(root_page, title="Content Page 8")
        self.create_content_page(root_page, title="Content Page 9")

        slug_to_search = "unpublished-slug-change"
        url = f"/api/v3/pages/?slug={slug_to_search}"
        content = uclient.get(url).json()
        assert content["count"] == 0

        slug_to_search = "unpublished-slug-change"
        url = f"/api/v3/pages/?slug={slug_to_search}&return_drafts=true"
        content = uclient.get(url).json()
        assert content["count"] == 1

        slug_to_search = "content-page"
        url = f"/api/v3/pages/?slug={slug_to_search}"
        content = uclient.get(url).json()
        assert content["count"] == 4

        slug_to_search = "content-page"
        url = f"/api/v3/pages/?slug={slug_to_search}&return_drafts=true"
        content = uclient.get(url).json()
        assert content["count"] == 3

>>>>>>> 3da9ed52
        slug_to_search = "content-page-6"
        url = f"/api/v3/pages/?slug={slug_to_search}"
        content = uclient.get(url).json()
        assert content["count"] == 1

        slug_to_search = "content-page-6"
        url = f"/api/v3/pages/?slug={slug_to_search}&return_drafts=true"
        content = uclient.get(url).json()
        assert content["count"] == 0

    def test_list_view_title_search(self, uclient):
        """
        Querying the list view with a title parameter, returns case insensitive partial matches
        """
        page = self.create_content_page(title="default-page")
        self.create_content_page(page, title="Content Page 1")
        self.create_content_page(page, title="Content Page 2")
        self.create_content_page(page, title="Unrelated Page 2")

        title_to_search = "Content page"
        url = f"/api/v3/pages/?title={title_to_search}&return_drafts=True"
        content = uclient.get(url).json()
        assert content["count"] == 2

        title_to_search = "unrelated"
        url = f"/api/v3/pages/?title={title_to_search}&return_drafts=True"
        content = uclient.get(url).json()
        assert content["count"] == 1

        title_to_search = "page"
        url = f"/api/v3/pages/?title={title_to_search}&return_drafts=True"
        content = uclient.get(url).json()
        assert content["count"] == 4

        title_to_search = "default"
        url = f"/api/v3/pages/?title={title_to_search}&return_drafts=True"
        content = uclient.get(url).json()
        assert content["count"] == 1

    def test_wa_image(self, uclient):
        """
        Test that API returns image ID for whatsapp
        """

        mk_test_img()
        image_id_expected = Image.objects.first().id
        msg_body = "*Default whatsapp Content* 🏥"
        title = "default page"

        home_page = HomePage.objects.first()
        main_menu = home_page.get_children().filter(slug="main-menu").first()
        if not main_menu:
            main_menu = PageBuilder.build_cpi(home_page, "main-menu", "Main Menu")
        parent = main_menu

        bodies = [WABody(title, [WABlk(msg_body, image=image_id_expected)])]

        page = PageBuilder.build_cp(
            parent=parent, slug=title.replace(" ", "-"), title=title, bodies=bodies
        )

        response = uclient.get(f"/api/v3/pages/{page.id}/?channel=whatsapp")

        content = response.json()

        image_id = content["messages"][0]["image"]

        assert image_id == image_id_expected

    def test_wa_media(self, uclient: Any) -> None:
        """
        Test that API returns media ID for whatsapp
        """
        mk_test_media()
        media_id_expected = Media.objects.first().id
        msg_body = "*Default whatsapp Content* 🏥"
        title = "default page"
        home_page = HomePage.objects.first()
        main_menu = home_page.get_children().filter(slug="main-menu").first()
        if not main_menu:
            main_menu = PageBuilder.build_cpi(home_page, "main-menu", "Main Menu")
        parent = main_menu

        bodies = [WABody(title, [WABlk(msg_body, media=media_id_expected)])]

        page = PageBuilder.build_cp(
            parent=parent, slug=title.replace(" ", "-"), title=title, bodies=bodies
        )
        response = uclient.get(f"/api/v2/pages/{page.id}/?whatsapp=true")
        content = response.json()

        media_id = content["body"]["text"]["value"]["media"]
        assert media_id == page.whatsapp_body._raw_data[0]["value"]["media"]

    def test_format_related_pages(self, uclient):
        home_page = HomePage.objects.first()
        main_menu = PageBuilder.build_cpi(home_page, "main-menu", "Main Menu")
        ha_menu = PageBuilder.build_cp(
            parent=main_menu,
            slug="ha-menu",
            title="HealthAlert menu",
            bodies=[
                WABody("HealthAlert menu", [WABlk("*Welcome to HealthAlert* WA")]),
                MBody("HealthAlert menu", [MBlk("Welcome to HealthAlert M")]),
            ],
        )
        health_info = PageBuilder.build_cp(
            parent=ha_menu,
            slug="health-info",
            title="health info",
            bodies=[MBody("health info", [MBlk("*Health information* M")])],
            tags=["tag2", "tag3"],
        )
        self_help = PageBuilder.build_cp(
            parent=ha_menu,
            slug="self-help-slug",
            title="Self Help Title",
            bodies=[WABody("self help wa title", [WABlk("*Self-help programs* WA")])],
        )

        PageBuilder.link_related(health_info, [self_help])
        PageBuilder.link_related(self_help, [health_info, ha_menu])

        response = uclient.get(f"/api/v3/pages/{health_info.id}/?channel=whatsapp")

        content = response.json()

        assert content["related_pages"] == [
            {"slug": "self-help-slug", "title": "self help wa title"}
        ]

    def test_format_related_page_with_blank_channel_title(self, uclient):
        """
        If a channel is requested, and the related page does not have a channel
        specific title set, return the related page's Page title
        """
        home_page = HomePage.objects.first()
        main_menu = PageBuilder.build_cpi(home_page, "main-menu", "Main Menu")
        ha_menu = PageBuilder.build_cp(
            parent=main_menu,
            slug="ha-menu",
            title="HealthAlert menu",
            bodies=[
                WABody("HealthAlert menu", [WABlk("*Welcome to HealthAlert* WA")]),
                MBody("HealthAlert menu", [MBlk("Welcome to HealthAlert M")]),
            ],
        )
        health_info = PageBuilder.build_cp(
            parent=ha_menu,
            slug="health-info",
            title="health info",
            bodies=[MBody("health info", [MBlk("*Health information* M")])],
            tags=["tag2", "tag3"],
        )
        self_help = PageBuilder.build_cp(
            parent=ha_menu,
            slug="self-help-slug",
            title="Self Help Page Title",
            # No channel specific title provided
            bodies=[WABody("", [WABlk("*Self-help programs* WA")])],
        )

        PageBuilder.link_related(health_info, [self_help])
        PageBuilder.link_related(self_help, [health_info, ha_menu])

        response = uclient.get(f"/api/v3/pages/{health_info.id}/?channel=whatsapp")

        content = response.json()

        assert content["related_pages"] == [
            {"slug": "self-help-slug", "title": "Self Help Page Title"}
        ]

    @pytest.mark.parametrize("channel", ALL_CHANNELS)
    def test_channel_title(self, uclient, channel):
        """
        If a title is supplied for the channel, use that, otherwise fall back to page title
        """
        page = self.create_content_page(tags=["self_help"], body_type=channel)
        response = uclient.get(f"/api/v3/pages/{page.id}/?channel={channel }")
        content = response.json()

        assert content["slug"] == page.slug
        assert content["locale"] == "en"
        assert (
            content["detail_url"]
            == f"http://localhost/api/v3/pages/{page.slug}/?channel={channel }"
        )

        assert content["title"] == f"default page for {channel}"<|MERGE_RESOLUTION|>--- conflicted
+++ resolved
@@ -1,5 +1,4 @@
 import json
-import pprint
 from pathlib import Path
 from typing import Any
 
@@ -10,7 +9,6 @@
 from wagtail.images.models import Image  # type: ignore
 from wagtail.models import Locale
 from wagtailmedia.models import Media  # type: ignore
-
 
 from home.models import HomePage, WhatsAppTemplate
 
@@ -842,18 +840,18 @@
 
         # Looking up with the original published slug should work with return_drafts not specified
         response = uclient.get(f"/api/v3/pages/{original_slug}/")
-        content = response.json()
+        response.json()
         assert response.status_code == 200
 
         # Looking up with the changed draft slug should work with return_drafts=true
         response = uclient.get(f"/api/v3/pages/{draft_slug}/?return_drafts=true")
-        content = response.json()
+        response.json()
         assert response.status_code == 200
 
         # Looking up with the original slug should fail with return_drafts=true,
         # as a newer draft with a different slug exists
         response = uclient.get(f"/api/v3/pages/{original_slug}/?return_drafts=true")
-        content = response.json()
+        response.json()
         assert response.status_code == 404
 
     def test_detail_view_by_id(self, uclient):
@@ -904,8 +902,6 @@
         assert body == "Message changed in unpublished revision"
 
     def test_page_list_match_draft_slugs(self, uclient):
-<<<<<<< HEAD
-=======
         """
         If we have a published page that has had new draft revisions with a change in slug after the published one,
         the page will be found on the new slug if return_drafts is set to true
@@ -922,28 +918,7 @@
 
         url = f"/api/v3/pages/?channel={channel}&slug={draft_slug}&return_drafts=True"
         content = uclient.get(url).json()
-        body = content["results"][0]["messages"][0]["text"]
-        assert content["count"] == 1
-
-    def test_list_view_slug_search(self, uclient):
->>>>>>> 3da9ed52
-        """
-        If we have a published page that has had new draft revisions with a change in slug after the published one,
-        the page will be found on the new slug if return_drafts is set to true
-        """
-        channel = "whatsapp"
-        draft_slug = "unpublished-slug-change"
-        root_page = self.create_content_page(title="default-page")
-        page_1 = self.create_content_page(
-            root_page, publish=True, title="Content Page 1", body_type=channel
-        )
-
-        page_1.slug = draft_slug
-        page_1.save_revision()
-
-        url = f"/api/v3/pages/?channel={channel}&slug={draft_slug}&return_drafts=True"
-        content = uclient.get(url).json()
-        body = content["results"][0]["messages"][0]["text"]
+        content["results"][0]["messages"][0]["text"]
         assert content["count"] == 1
 
     def test_list_view_multiple_filters(self, uclient):
@@ -965,14 +940,14 @@
         content_page_1.slug = "english-content-page-1-with-tag1"
         content_page_1.save_revision().publish()
 
-        content_page_2 = self.create_content_page(
+        self.create_content_page(
             root_en_page,
             title="English Content Page 2 with tag1",
             tags=["tag1"],
             body_type="whatsapp",
             publish=True,
         )
-        content_page_3 = self.create_content_page(
+        self.create_content_page(
             root_en_page,
             title="English Content Page 3",
             body_type="whatsapp",
@@ -989,22 +964,22 @@
         self.create_content_page(root_pt_page, title="Portuguese Page 6", publish=False)
 
         # Count ALL English pages
-        url = f"/api/v3/pages/?return_drafts=true&locale=en"
+        url = "/api/v3/pages/?return_drafts=true&locale=en"
         content = uclient.get(url).json()
         assert content["count"] == 5
 
         # Count LIVE English pages
-        url = f"/api/v3/pages/?locale=en"
+        url = "/api/v3/pages/?locale=en"
         content = uclient.get(url).json()
         assert content["count"] == 4
 
         # Count ALL Portuguese pages
-        url = f"/api/v3/pages/?return_drafts=true&locale=pt"
+        url = "/api/v3/pages/?return_drafts=true&locale=pt"
         content = uclient.get(url).json()
         assert content["count"] == 3
 
         # Count LIVE Portuguese pages
-        url = f"/api/v3/pages/?locale=pt"
+        url = "/api/v3/pages/?locale=pt"
         content = uclient.get(url).json()
         assert content["count"] == 2
 
@@ -1077,140 +1052,6 @@
         content = uclient.get(url).json()
         assert content["count"] == 3
 
-<<<<<<< HEAD
-=======
-    def test_list_view_multiple_filters(self, uclient):
-        """
-        Querying the list view with a multiple filter parameters,
-        returns the correct items where all parameters match
-        """
-
-        # Add English pages
-        root_en_page = self.create_content_page(title="Root English Page")
-        root_en_page.locale = Locale.objects.get(language_code="en")
-        root_en_page.save_revision().publish()
-
-        content_page_1 = self.create_content_page(
-            root_en_page,
-            title="English Content Page 1 with tag1 and a longer title than the slug",
-            tags=["tag1"],
-        )
-        content_page_1.slug = "english-content-page-1-with-tag1"
-        content_page_1.save_revision().publish()
-
-        content_page_2 = self.create_content_page(
-            root_en_page,
-            title="English Content Page 2 with tag1",
-            tags=["tag1"],
-            body_type="whatsapp",
-            publish=True,
-        )
-        content_page_3 = self.create_content_page(
-            root_en_page,
-            title="English Content Page 3",
-            body_type="whatsapp",
-            publish=False,
-        )
-        self.create_content_page(root_en_page, title="English Content Page 4")
-
-        # Add Portuguese pages
-        root_pt_page = self.create_content_page(title="Root Portuguese Page")
-        root_pt_page.locale = Locale.objects.get(language_code="pt")
-        root_pt_page.save_revision().publish()
-
-        self.create_content_page(root_pt_page, title="Portuguese Page 5")
-        self.create_content_page(root_pt_page, title="Portuguese Page 6", publish=False)
-
-        # Count ALL English pages
-        url = f"/api/v3/pages/?return_drafts=true&locale=en"
-        content = uclient.get(url).json()
-        assert content["count"] == 5
-
-        # Count LIVE English pages
-        url = f"/api/v3/pages/?locale=en"
-        content = uclient.get(url).json()
-        assert content["count"] == 4
-
-        # Count ALL Portuguese pages
-        url = f"/api/v3/pages/?return_drafts=true&locale=pt"
-        content = uclient.get(url).json()
-        assert content["count"] == 3
-
-        # Count LIVE Portuguese pages
-        url = f"/api/v3/pages/?locale=pt"
-        content = uclient.get(url).json()
-        assert content["count"] == 2
-
-        # Search by slug (partial match) AND locale
-        slug_to_search = "content-page-"
-        url = f"/api/v3/pages/?slug={slug_to_search}&locale=en"
-        content = uclient.get(url).json()
-        assert content["count"] == 3
-
-        # Search by title (partial match) AND locale
-        title_to_search = "longer"
-        url = f"/api/v3/pages/?title={title_to_search}&locale=en"
-        content = uclient.get(url).json()
-        assert content["count"] == 1
-
-        # Search for Slug AND title AND locale
-        slug_to_search = "content-page-"
-        title_to_search = "with"
-
-        url = f"/api/v3/pages/?slug={slug_to_search}&title={title_to_search}&locale=en"
-        content = uclient.get(url).json()
-        assert content["count"] == 2
-
-        # Search for Slug AND title AND Tag AND locale
-        slug_to_search = "content-page-"
-        title_to_search = "content page"
-        tag_to_search = "tag1"
-
-        url = f"/api/v3/pages/?slug={slug_to_search}&tag={tag_to_search}&title={title_to_search}&locale=en"
-        content = uclient.get(url).json()
-        assert content["count"] == 2
-
-    def test_list_view_slug_search(self, uclient):
-        """
-        Filtering a list by slug returns the correct results based
-        on whether return_drafts is true or not
-        """
-        root_page = self.create_content_page(title="Default page 5")
-        root_page.locale = Locale.objects.get(language_code="en")
-        root_page.save_revision().publish()
-
-        page_6 = self.create_content_page(root_page, title="Content Page 6")
-        page_6.slug = "unpublished-slug-change-6"
-        page_6.save_revision()
-
-        page_7 = self.create_content_page(root_page, title="Content Page 7")
-        page_7.title = "Unpublished Title Change 7"
-        page_7.save_revision()
-
-        self.create_content_page(root_page, title="Content Page 8")
-        self.create_content_page(root_page, title="Content Page 9")
-
-        slug_to_search = "unpublished-slug-change"
-        url = f"/api/v3/pages/?slug={slug_to_search}"
-        content = uclient.get(url).json()
-        assert content["count"] == 0
-
-        slug_to_search = "unpublished-slug-change"
-        url = f"/api/v3/pages/?slug={slug_to_search}&return_drafts=true"
-        content = uclient.get(url).json()
-        assert content["count"] == 1
-
-        slug_to_search = "content-page"
-        url = f"/api/v3/pages/?slug={slug_to_search}"
-        content = uclient.get(url).json()
-        assert content["count"] == 4
-
-        slug_to_search = "content-page"
-        url = f"/api/v3/pages/?slug={slug_to_search}&return_drafts=true"
-        content = uclient.get(url).json()
-        assert content["count"] == 3
-
->>>>>>> 3da9ed52
         slug_to_search = "content-page-6"
         url = f"/api/v3/pages/?slug={slug_to_search}"
         content = uclient.get(url).json()
