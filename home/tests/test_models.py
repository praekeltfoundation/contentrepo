import json
from io import StringIO
from unittest import mock

<<<<<<< HEAD
import responses
=======
import pytest
>>>>>>> 5e03e46c
from django.core.exceptions import ValidationError
from django.core.management import call_command
from django.test import TestCase, override_settings
from requests import HTTPError
from wagtail.blocks import StructBlockValidationError
from wagtail.images import get_image_model
from wagtail.models import (
    Locale,  # type: ignore
    Page,
)
from wagtail.test.utils import WagtailPageTests

from home.models import (
    ContentPage,
    ContentPageIndex,
    GoToPageButton,
    HomePage,
    NextMessageButton,
    OrderedContentSet,
    PageView,
    SMSBlock,
    USSDBlock,
    WhatsappBlock,
)

from .page_builder import PageBuilder, WABlk, WABody
from .utils import create_page, create_page_rating


class MyPageTests(WagtailPageTests):
    def test_contentpage_structure(self):
        """
        A ContentPage can only be created under a ContentPageIndex or another ContentPage. A ContentIndexPage can only be created under the HomePage.
        """
        self.assertCanNotCreateAt(Page, ContentPage)
        self.assertCanNotCreateAt(HomePage, ContentPage)
        self.assertCanNotCreateAt(ContentPage, ContentPageIndex)
        self.assertCanNotCreateAt(Page, ContentPageIndex)


# class WhatsappTemplateTests(TestCase):
# @override_settings(WHATSAPP_CREATE_TEMPLATES=True)
# @responses.activate
# def test_template_create_on_save(self):
#     url = "http://whatsapp/graph/v14.0/27121231234/message_templates"
#     responses.add(responses.POST, url, json={})

#     # page = create_page(is_whatsapp_template=True)
#     template = WhatsAppTemplate(
#         name="TemplateTest",
#         message="This is a test message",
#         category="UTILITY",
#         locale=Locale.objects.get(language_code="en"),
#     )

#     template.save()
#     rev = template.save_revision()
#     print("REV:", rev)
#     # print("REV:", dir(rev))
#     print("Template data below")
#     print(repr(template))

#     request = responses.calls[0].request
#     assert json.loads(request.body) == {
#         "category": "UTILITY2",
#         "components": [{"text": "Test WhatsApp Message 1", "type": "BODY"}],
#         "language": "en_US",
#         "name": "wa_title_1",
#     }


class ContentPageTests(TestCase):
    def test_page_and_revision_rating(self):
        page = create_page()

        self.assertEqual(page.page_rating, "(no ratings yet)")
        self.assertEqual(page.latest_revision_rating, "(no ratings yet)")

        create_page_rating(page)
        create_page_rating(page, False)
        create_page_rating(page)

        self.assertEqual(page.page_rating, "2/3 (66%)")
        self.assertEqual(page.latest_revision_rating, "2/3 (66%)")

        page.save_revision()
        create_page_rating(page)
        self.assertEqual(page.latest_revision_rating, "1/1 (100%)")

    def test_save_page_view(self):
        page = create_page()

        self.assertEqual(PageView.objects.count(), 0)

        page.save_page_view({"data__save": "this", "dont_save": "this"})

        self.assertEqual(PageView.objects.count(), 1)

        view = PageView.objects.last()
        self.assertEqual(view.page.id, page.id)
        self.assertEqual(view.revision.id, page.get_latest_revision().id)
        self.assertEqual(view.data, {"save": "this"})

    @mock.patch("home.models.create_whatsapp_template")
    def test_template_create_on_save_deactivated(self, mock_create_whatsapp_template):
        create_page(is_whatsapp_template=True)
        mock_create_whatsapp_template.assert_not_called()

    @override_settings(WHATSAPP_CREATE_TEMPLATES=True)
    @responses.activate
    def test_template_create_on_save(self):
        url = "http://whatsapp/graph/v14.0/27121231234/message_templates"
        responses.add(responses.POST, url, json={})

        page = create_page(is_whatsapp_template=True)
<<<<<<< HEAD

        request = responses.calls[0].request
        assert json.loads(request.body) == {
            "category": "UTILITY",
            "components": [{"text": "Test WhatsApp Message 1", "type": "BODY"}],
            "language": "en_US",
            "name": f"wa_title_{page.get_latest_revision().id}",
        }
=======
        en = Locale.objects.get(language_code="en")
        mock_create_whatsapp_template.assert_called_with(
            f"wa_title_{page.get_latest_revision().id}",
            "Test WhatsApp Message 1",
            "UTILITY",
            en,
            [],
            None,
            [],
        )
>>>>>>> 5e03e46c

    @override_settings(WHATSAPP_CREATE_TEMPLATES=True)
    @mock.patch("home.models.create_whatsapp_template")
    def test_template_create_with_buttons_on_save(self, mock_create_whatsapp_template):
        page = create_page(is_whatsapp_template=True, has_quick_replies=True)
        en = Locale.objects.get(language_code="en")
        mock_create_whatsapp_template.assert_called_with(
            f"wa_title_{page.get_latest_revision().id}",
            "Test WhatsApp Message 1",
            "UTILITY",
            en,
            ["button 1", "button 2"],
            None,
            [],
        )

    @override_settings(WHATSAPP_CREATE_TEMPLATES=True)
    @mock.patch("home.models.create_whatsapp_template")
    def test_template_create_with_example_values_on_save(
        self, mock_create_whatsapp_template
    ):
        page = create_page(is_whatsapp_template=True, add_example_values=True)
        en = Locale.objects.get(language_code="en")
        mock_create_whatsapp_template.assert_called_with(
            f"wa_title_{page.get_latest_revision().id}",
            "Test WhatsApp Message with two variables, {{1}} and {{2}}",
            "UTILITY",
            en,
            [],
            None,
            [],
        )

    @override_settings(WHATSAPP_CREATE_TEMPLATES=True)
    @mock.patch("home.models.create_whatsapp_template")
    def test_template_updated_on_change(self, mock_create_whatsapp_template):
        """
        If the content is changed, the template should be resubmitted with an updated
        template name
        """
        page = create_page(is_whatsapp_template=True, has_quick_replies=True)
        en = Locale.objects.get(language_code="en")
        mock_create_whatsapp_template.assert_called_once_with(
            f"wa_title_{page.get_latest_revision().pk}",
            "Test WhatsApp Message 1",
            "UTILITY",
            en,
            ["button 1", "button 2"],
            None,
            [],
        )

        mock_create_whatsapp_template.reset_mock()
        page.whatsapp_body.raw_data[0]["value"]["message"] = "Test WhatsApp Message 2"
        revision = page.save_revision()
        revision.publish()

        expected_title = f"wa_title_{page.get_latest_revision().pk}"
        mock_create_whatsapp_template.assert_called_once_with(
            expected_title,
            "Test WhatsApp Message 2",
            "UTILITY",
            en,
            ["button 1", "button 2"],
            None,
            [],
        )
        page.refresh_from_db()
        self.assertEqual(page.whatsapp_template_name, expected_title)
        self.assertEqual(revision.as_object().whatsapp_template_name, expected_title)

    @override_settings(WHATSAPP_CREATE_TEMPLATES=True)
    @mock.patch("home.models.create_whatsapp_template")
    def test_template_not_submitted_on_no_change(self, mock_create_whatsapp_template):
        """
        If the content is not changed, the template should not be resubmitted
        """
        page = create_page(is_whatsapp_template=True, has_quick_replies=True)
        page.get_latest_revision().publish()
        page.refresh_from_db()
        expected_template_name = f"wa_title_{page.get_latest_revision().pk}"
        en = Locale.objects.get(language_code="en")
        mock_create_whatsapp_template.assert_called_once_with(
            expected_template_name,
            "Test WhatsApp Message 1",
            "UTILITY",
            en,
            ["button 1", "button 2"],
            None,
            [],
        )

        mock_create_whatsapp_template.reset_mock()
        page.save_revision().publish()
        mock_create_whatsapp_template.assert_not_called()
        page.refresh_from_db()
        self.assertEqual(page.whatsapp_template_name, expected_template_name)

    @override_settings(WHATSAPP_CREATE_TEMPLATES=True)
    @mock.patch("home.models.create_whatsapp_template")
    def test_template_submitted_when_is_whatsapp_template_is_set(
        self, mock_create_whatsapp_template
    ):
        """
        If the is_whatsapp_template was not enabled on the content, but is changed,
        then it should submit, even if the content hasn't changed.
        """
        page = create_page(is_whatsapp_template=False, has_quick_replies=True)
        page.get_latest_revision().publish()
        page.refresh_from_db()
        mock_create_whatsapp_template.assert_not_called()

        page.is_whatsapp_template = True
        page.save_revision().publish()

        page.refresh_from_db()
        expected_template_name = f"wa_title_{page.get_latest_revision().pk}"
        self.assertEqual(page.whatsapp_template_name, expected_template_name)
        en = Locale.objects.get(language_code="en")
        mock_create_whatsapp_template.assert_called_once_with(
            expected_template_name,
            "Test WhatsApp Message 1",
            "UTILITY",
            en,
            ["button 1", "button 2"],
            None,
            [],
        )

    @override_settings(WHATSAPP_CREATE_TEMPLATES=True)
    @mock.patch("home.models.create_whatsapp_template")
    def test_template_submitted_with_no_whatsapp_previous_revision(
        self, mock_create_whatsapp_template
    ):
        """
        If the previous revision didn't have any whatsapp messages, it should still
        successfully submit a whatsapp template
        """
        home_page = HomePage.objects.first()
        main_menu = PageBuilder.build_cpi(home_page, "main-menu", "Main Menu")
        page = PageBuilder.build_cp(
            parent=main_menu,
            slug="ha-menu",
            title="HealthAlert menu",
            bodies=[],
        )
        wa_block = WABody("WA Title", [WABlk("Test WhatsApp Message 1")])
        wa_block.set_on(page)
        page.is_whatsapp_template = True
        page.save_revision()

        expected_template_name = f"wa_title_{page.get_latest_revision().pk}"
        en = Locale.objects.get(language_code="en")
        mock_create_whatsapp_template.assert_called_once_with(
            expected_template_name,
            "Test WhatsApp Message 1",
            "UTILITY",
            en,
            [],
            None,
            [],
        )

    @override_settings(WHATSAPP_CREATE_TEMPLATES=True)
    @mock.patch("home.models.create_whatsapp_template")
    def test_template_not_submitted_with_no_message(
        self, mock_create_whatsapp_template
    ):
        """
        If the page doesn't have any whatsapp messages, then it shouldn't be submitted
        """
        home_page = HomePage.objects.first()
        main_menu = PageBuilder.build_cpi(home_page, "main-menu", "Main Menu")

        PageBuilder.build_cp(
            parent=main_menu,
            slug="ha-menu",
            title="HealthAlert menu",
            bodies=[WABody("WA Title", [])],
            whatsapp_template_name="WA_Title_1",
        )

        mock_create_whatsapp_template.assert_not_called()

    @override_settings(WHATSAPP_CREATE_TEMPLATES=True)
    @mock.patch("home.models.create_whatsapp_template")
    def test_template_submitted_with_no_title(self, mock_create_whatsapp_template):
        """
        If the page is a WA template and how no title, then it shouldn't be submitted
        """

        with self.assertRaises(ValidationError):
            home_page = HomePage.objects.first()
            main_menu = PageBuilder.build_cpi(home_page, "main-menu", "Main Menu")

            PageBuilder.build_cp(
                parent=main_menu,
                slug="template-no-title",
                title="HealthAlert menu",
                bodies=[WABody("", [])],
                whatsapp_template_name="WA_Title_1",
            )

        mock_create_whatsapp_template.assert_not_called()

    def test_clean_text_valid_variables(self):
        """
        The message should accept variables if and only if they are numeric and ordered
        """
        home_page = HomePage.objects.first()
        main_menu = PageBuilder.build_cpi(home_page, "main-menu", "Main Menu")
        with self.assertRaises(ValidationError):
            PageBuilder.build_cp(
                parent=main_menu,
                slug="ha-menu",
                title="HealthAlert menu",
                bodies=[
                    WABody(
                        "WA Title",
                        [
                            WABlk(
                                "{{2}}{{1}} {{foo}} {{mismatch1} {mismatch2}}",
                            )
                        ],
                    )
                ],
                whatsapp_template_name="WA_Title_1",
            )

    @override_settings(WHATSAPP_CREATE_TEMPLATES=True)
    @mock.patch("home.models.create_whatsapp_template")
    def test_create_whatsapp_template_submit_no_error_message(
        self, mock_create_whatsapp_template
    ):
        """
        Should not return an error message if template was submitted successfully
        """
        page = create_page(is_whatsapp_template=True)
        page.get_latest_revision().publish()
        expected_template_name = f"wa_title_{page.get_latest_revision().pk}"
        en = Locale.objects.get(language_code="en")
        mock_create_whatsapp_template.assert_called_once_with(
            expected_template_name,
            "Test WhatsApp Message 1",
            "UTILITY",
            en,
            [],
            None,
            [],
        )

    @override_settings(WHATSAPP_CREATE_TEMPLATES=True)
    @mock.patch("home.models.create_whatsapp_template")
    def test_create_whatsapp_template_submit_return_error(
        self, mock_create_whatsapp_template
    ):
        """
        Test the error message on template submission failure
        If template submission fails user should get descriptive error instead of internal server error
        """
        mock_create_whatsapp_template.side_effect = HTTPError("Failed")

        with self.assertRaises(ValidationError) as e:
            create_page(is_whatsapp_template=True)

        self.assertRaises(ValidationError)
        self.assertEqual(e.exception.message, "Failed to submit template")

    def test_for_missing_migrations(self):
        output = StringIO()
        call_command("makemigrations", no_input=True, dry_run=True, stdout=output)
        self.assertEqual(
            output.getvalue().strip(),
            "No changes detected",
            "There are missing migrations:\n %s" % output.getvalue(),
        )

    @override_settings(WHATSAPP_CREATE_TEMPLATES=True)
    @mock.patch("home.models.create_whatsapp_template")
    @pytest.mark.xfail(
        reason="This fails because we can't get locale to create the page, "
        "these tests will be changed once whatsapp templates are separated."
    )
    def test_template_create_with_pt_language(self, mock_create_whatsapp_template):
        page = create_page(is_whatsapp_template=True)
        pt, _created = Locale.objects.get_or_create(language_code="pt")
        mock_create_whatsapp_template.assert_called_with(
            f"wa_title_{page.get_latest_revision().id}",
            "Test WhatsApp Message 1",
            "UTILITY",
            pt,
            [],
            None,
            [],
        )


class OrderedContentSetTests(TestCase):
    def test_get_gender_none(self):
        ordered_content_set = OrderedContentSet(name="Test Title")
        ordered_content_set.save()
        self.assertIsNone(ordered_content_set.get_gender())

    def test_get_gender(self):
        ordered_content_set = OrderedContentSet(name="Test Title")
        ordered_content_set.profile_fields.append(("gender", "female"))
        ordered_content_set.save()
        self.assertEqual(ordered_content_set.get_gender(), "female")

    def test_status_draft(self):
        ordered_content_set = OrderedContentSet(name="Test Title")
        ordered_content_set.profile_fields.append(("gender", "female"))
        ordered_content_set.save()
        ordered_content_set.unpublish()
        self.assertEqual(ordered_content_set.status(), "Draft")

    def test_status_live(self):
        ordered_content_set = OrderedContentSet(name="Test Title")
        ordered_content_set.profile_fields.append(("gender", "female"))
        ordered_content_set.save()
        self.assertEqual(ordered_content_set.status(), "Live")

    def test_status_live_plus_draft(self):
        ordered_content_set = OrderedContentSet(name="Test Title")
        ordered_content_set.save()
        ordered_content_set.profile_fields.append(("gender", "female"))
        ordered_content_set.save_revision()
        self.assertEqual(ordered_content_set.status(), "Live + Draft")


class WhatsappBlockTests(TestCase):
    def create_message_value(
        self,
        image=None,
        document=None,
        media=None,
        message="",
        variation_messages=None,
        example_values=None,
        next_prompt="",
        buttons=None,
        list_items=None,
        footer="",
    ):
        return {
            "image": image,
            "document": document,
            "media": media,
            "message": message,
            "example_values": example_values,
            "variation_messages": variation_messages,
            "next_prompt": next_prompt,
            "buttons": buttons or [],
            "list_items": list_items or [],
            "footer": footer,
        }

    def create_image(self, width=0, height=0):
        Image = get_image_model()
        return Image.objects.create(width=width, height=height)

    def test_clean_text_char_limit(self):
        """Text messages should be limited to 4096 characters"""
        WhatsappBlock().clean(self.create_message_value(message="a" * 4096))

        with self.assertRaises(StructBlockValidationError) as e:
            WhatsappBlock().clean(self.create_message_value(message="a" * 4097))
        self.assertEqual(list(e.exception.block_errors.keys()), ["message"])

    def test_clean_media_char_limit(self):
        """Media messages should be limited to 1024 characters"""
        image = self.create_image()
        WhatsappBlock().clean(
            self.create_message_value(image=image, message="a" * 1024)
        )

        with self.assertRaises(StructBlockValidationError) as e:
            WhatsappBlock().clean(
                self.create_message_value(message="a" * 1025, image=image)
            )
        self.assertEqual(list(e.exception.block_errors.keys()), ["message"])

    def test_buttons_limit(self):
        """WhatsApp messages can only have up to 3 buttons"""
        buttons_block = WhatsappBlock().child_blocks["buttons"]
        buttons = buttons_block.to_python(
            [{"type": "next_message", "value": {"title": "test"}} for _ in range(3)]
        )
        WhatsappBlock().clean(self.create_message_value(message="a", buttons=buttons))

        with self.assertRaises(StructBlockValidationError) as e:
            buttons = buttons_block.to_python(
                [{"type": "next_message", "value": {"title": "test"}} for _ in range(4)]
            )
            WhatsappBlock().clean(
                self.create_message_value(message="a", buttons=buttons)
            )
        self.assertEqual(list(e.exception.block_errors.keys()), ["buttons"])

    def test_buttons_char_limit(self):
        """WhatsApp button labels have a character limit"""
        NextMessageButton().clean({"title": "test"})
        GoToPageButton().clean({"title": "test", "page": 1})

        with self.assertRaises(StructBlockValidationError) as e:
            NextMessageButton().clean({"title": "a" * 21})
        self.assertEqual(list(e.exception.block_errors.keys()), ["title"])

        with self.assertRaises(StructBlockValidationError) as e:
            GoToPageButton().clean({"title": "a" * 21})
        self.assertEqual(list(e.exception.block_errors.keys()), ["title"])

    def test_list_items_limit(self):
        """WhatsApp messages can only have up to 10 list items"""
        list_item = WhatsappBlock().child_blocks["list_items"]
        items = list_item.to_python([f"test {_}" for _ in range(12)])

        with self.assertRaises(StructBlockValidationError) as e:
            WhatsappBlock().clean(
                self.create_message_value(message="a", list_items=items)
            )
        self.assertEqual(list(e.exception.block_errors.keys()), ["list_items"])

    def test_list_items_character_limit(self):
        """WhatsApp list item title can only have up to 24 char"""
        list_item = WhatsappBlock().child_blocks["list_items"]

        WhatsappBlock().clean(
            self.create_message_value(
                message="a",
                list_items=[
                    "test more that max char",
                ],
            )
        )

        with self.assertRaises(StructBlockValidationError) as e:
            items = list_item.to_python(
                ["test limit", "it should fail as the title is above max"]
            )
            WhatsappBlock().clean(
                self.create_message_value(message="a", list_items=items)
            )

        self.assertEqual(list(e.exception.block_errors.keys()), ["list_items"])


class USSDBlockTests(TestCase):
    def create_message_value(
        self,
        message="",
    ):
        return {
            "message": message,
        }

    def test_clean_text_char_limit(self):
        """Text messages should be limited to 160 characters"""
        USSDBlock().clean(self.create_message_value(message="a" * 160))

        with self.assertRaises(StructBlockValidationError) as e:
            USSDBlock().clean(self.create_message_value(message="a" * 161))
        self.assertEqual(list(e.exception.block_errors.keys()), ["message"])


class SMSBlockTests(TestCase):
    def create_message_value(
        self,
        message="",
    ):
        return {
            "message": message,
        }

    def test_clean_text_char_limit(self):
        """Text messages should be limited to 160 characters"""
        SMSBlock().clean(self.create_message_value(message="a" * 160))

        with self.assertRaises(StructBlockValidationError) as e:
            SMSBlock().clean(self.create_message_value(message="a" * 161))
        self.assertEqual(list(e.exception.block_errors.keys()), ["message"])<|MERGE_RESOLUTION|>--- conflicted
+++ resolved
@@ -2,11 +2,8 @@
 from io import StringIO
 from unittest import mock
 
-<<<<<<< HEAD
+import pytest
 import responses
-=======
-import pytest
->>>>>>> 5e03e46c
 from django.core.exceptions import ValidationError
 from django.core.management import call_command
 from django.test import TestCase, override_settings
@@ -122,7 +119,6 @@
         responses.add(responses.POST, url, json={})
 
         page = create_page(is_whatsapp_template=True)
-<<<<<<< HEAD
 
         request = responses.calls[0].request
         assert json.loads(request.body) == {
@@ -131,18 +127,6 @@
             "language": "en_US",
             "name": f"wa_title_{page.get_latest_revision().id}",
         }
-=======
-        en = Locale.objects.get(language_code="en")
-        mock_create_whatsapp_template.assert_called_with(
-            f"wa_title_{page.get_latest_revision().id}",
-            "Test WhatsApp Message 1",
-            "UTILITY",
-            en,
-            [],
-            None,
-            [],
-        )
->>>>>>> 5e03e46c
 
     @override_settings(WHATSAPP_CREATE_TEMPLATES=True)
     @mock.patch("home.models.create_whatsapp_template")
