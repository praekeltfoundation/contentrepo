from io import StringIO
from unittest import mock

import pytest
from django.core.exceptions import ValidationError
from django.core.management import call_command
from django.test import TestCase, override_settings
from requests import HTTPError
from wagtail.blocks import StructBlockValidationError
from wagtail.images import get_image_model
from wagtail.models import (
    Locale,  # type: ignore
    Page,
)
from wagtail.test.utils import WagtailPageTests

from home.models import (
    ContentPage,
    ContentPageIndex,
    GoToPageButton,
    HomePage,
    NextMessageButton,
    OrderedContentSet,
    PageView,
    SMSBlock,
    USSDBlock,
    WhatsappBlock,
)

from .page_builder import PageBtn, PageBuilder, WABlk, WABody
from .utils import create_page, create_page_rating


class MyPageTests(WagtailPageTests):
    def test_contentpage_structure(self):
        """
        A ContentPage can only be created under a ContentPageIndex or another ContentPage. A ContentIndexPage can only be created under the HomePage.
        """
        self.assertCanNotCreateAt(Page, ContentPage)
        self.assertCanNotCreateAt(HomePage, ContentPage)
        self.assertCanNotCreateAt(ContentPage, ContentPageIndex)
        self.assertCanNotCreateAt(Page, ContentPageIndex)


class ContentPageTests(TestCase):
    def test_page_and_revision_rating(self):
        page = create_page()

        self.assertEqual(page.page_rating, "(no ratings yet)")
        self.assertEqual(page.latest_revision_rating, "(no ratings yet)")

        create_page_rating(page)
        create_page_rating(page, False)
        create_page_rating(page)

        self.assertEqual(page.page_rating, "2/3 (66%)")
        self.assertEqual(page.latest_revision_rating, "2/3 (66%)")

        page.save_revision()
        create_page_rating(page)
        self.assertEqual(page.latest_revision_rating, "1/1 (100%)")

    def test_save_page_view(self):
        page = create_page()

        self.assertEqual(PageView.objects.count(), 0)

        page.save_page_view({"data__save": "this", "dont_save": "this"})

        self.assertEqual(PageView.objects.count(), 1)

        view = PageView.objects.last()
        self.assertEqual(view.page.id, page.id)
        self.assertEqual(view.revision.id, page.get_latest_revision().id)
        self.assertEqual(view.data, {"save": "this"})

    @mock.patch("home.models.create_whatsapp_template")
    def test_template_create_on_save_deactivated(self, mock_create_whatsapp_template):
        create_page(is_whatsapp_template=True)
        mock_create_whatsapp_template.assert_not_called()

    @override_settings(WHATSAPP_CREATE_TEMPLATES=True)
    @mock.patch("home.models.create_whatsapp_template")
    def test_template_create_on_save(self, mock_create_whatsapp_template):
        page = create_page(is_whatsapp_template=True)
        en = Locale.objects.get(language_code="en")
        mock_create_whatsapp_template.assert_called_with(
            f"wa_title_{page.get_latest_revision().id}",
            "Test WhatsApp Message 1",
            "UTILITY",
            en,
            [],
            None,
            [],
        )

    @override_settings(WHATSAPP_CREATE_TEMPLATES=True)
    @mock.patch("home.models.create_whatsapp_template")
    def test_template_create_with_buttons_on_save(self, mock_create_whatsapp_template):
        page = create_page(is_whatsapp_template=True, has_quick_replies=True)
        en = Locale.objects.get(language_code="en")
        mock_create_whatsapp_template.assert_called_with(
            f"wa_title_{page.get_latest_revision().id}",
            "Test WhatsApp Message 1",
            "UTILITY",
            en,
            ["button 1", "button 2"],
            None,
            [],
        )

    @override_settings(WHATSAPP_CREATE_TEMPLATES=True)
    @mock.patch("home.models.create_whatsapp_template")
    def test_template_create_with_example_values_on_save(
        self, mock_create_whatsapp_template
    ):
        page = create_page(is_whatsapp_template=True, add_example_values=True)
        en = Locale.objects.get(language_code="en")
        mock_create_whatsapp_template.assert_called_with(
            f"wa_title_{page.get_latest_revision().id}",
            "Test WhatsApp Message with two variables, {{1}} and {{2}}",
            "UTILITY",
            en,
            [],
            None,
            [],
        )

    @override_settings(WHATSAPP_CREATE_TEMPLATES=True)
    @mock.patch("home.models.create_whatsapp_template")
    def test_template_updated_on_change(self, mock_create_whatsapp_template):
        """
        If the content is changed, the template should be resubmitted with an updated
        template name
        """
        page = create_page(is_whatsapp_template=True, has_quick_replies=True)
        en = Locale.objects.get(language_code="en")
        mock_create_whatsapp_template.assert_called_once_with(
            f"wa_title_{page.get_latest_revision().pk}",
            "Test WhatsApp Message 1",
            "UTILITY",
            en,
            ["button 1", "button 2"],
            None,
            [],
        )

        mock_create_whatsapp_template.reset_mock()
        page.whatsapp_body.raw_data[0]["value"]["message"] = "Test WhatsApp Message 2"
        revision = page.save_revision()
        revision.publish()

        expected_title = f"wa_title_{page.get_latest_revision().pk}"
        mock_create_whatsapp_template.assert_called_once_with(
            expected_title,
            "Test WhatsApp Message 2",
            "UTILITY",
            en,
            ["button 1", "button 2"],
            None,
            [],
        )
        page.refresh_from_db()
        self.assertEqual(page.whatsapp_template_name, expected_title)
        self.assertEqual(revision.as_object().whatsapp_template_name, expected_title)

    @override_settings(WHATSAPP_CREATE_TEMPLATES=True)
    @mock.patch("home.models.create_whatsapp_template")
    def test_template_not_submitted_on_no_change(self, mock_create_whatsapp_template):
        """
        If the content is not changed, the template should not be resubmitted
        """
        page = create_page(is_whatsapp_template=True, has_quick_replies=True)
        page.get_latest_revision().publish()
        page.refresh_from_db()
        expected_template_name = f"wa_title_{page.get_latest_revision().pk}"
        en = Locale.objects.get(language_code="en")
        mock_create_whatsapp_template.assert_called_once_with(
            expected_template_name,
            "Test WhatsApp Message 1",
            "UTILITY",
            en,
            ["button 1", "button 2"],
            None,
            [],
        )

        mock_create_whatsapp_template.reset_mock()
        page.save_revision().publish()
        mock_create_whatsapp_template.assert_not_called()
        page.refresh_from_db()
        self.assertEqual(page.whatsapp_template_name, expected_template_name)

    @override_settings(WHATSAPP_CREATE_TEMPLATES=True)
    @mock.patch("home.models.create_whatsapp_template")
    def test_template_submitted_when_is_whatsapp_template_is_set(
        self, mock_create_whatsapp_template
    ):
        """
        If the is_whatsapp_template was not enabled on the content, but is changed,
        then it should submit, even if the content hasn't changed.
        """
        page = create_page(is_whatsapp_template=False, has_quick_replies=True)
        page.get_latest_revision().publish()
        page.refresh_from_db()
        mock_create_whatsapp_template.assert_not_called()

        page.is_whatsapp_template = True
        page.save_revision().publish()

        page.refresh_from_db()
        expected_template_name = f"wa_title_{page.get_latest_revision().pk}"
        self.assertEqual(page.whatsapp_template_name, expected_template_name)
        en = Locale.objects.get(language_code="en")
        mock_create_whatsapp_template.assert_called_once_with(
            expected_template_name,
            "Test WhatsApp Message 1",
            "UTILITY",
            en,
            ["button 1", "button 2"],
            None,
            [],
        )

    @override_settings(WHATSAPP_CREATE_TEMPLATES=True)
    @mock.patch("home.models.create_whatsapp_template")
    def test_template_submitted_with_no_whatsapp_previous_revision(
        self, mock_create_whatsapp_template
    ):
        """
        If the previous revision didn't have any whatsapp messages, it should still
        successfully submit a whatsapp template
        """
        home_page = HomePage.objects.first()
        main_menu = PageBuilder.build_cpi(home_page, "main-menu", "Main Menu")
        page = PageBuilder.build_cp(
            parent=main_menu,
            slug="ha-menu",
            title="HealthAlert menu",
            bodies=[],
        )
        wa_block = WABody("WA Title", [WABlk("Test WhatsApp Message 1")])
        wa_block.set_on(page)
        page.is_whatsapp_template = True
        page.save_revision()

        expected_template_name = f"wa_title_{page.get_latest_revision().pk}"
        en = Locale.objects.get(language_code="en")
        mock_create_whatsapp_template.assert_called_once_with(
            expected_template_name,
            "Test WhatsApp Message 1",
            "UTILITY",
            en,
            [],
            None,
            [],
        )

    @override_settings(WHATSAPP_CREATE_TEMPLATES=True)
    @mock.patch("home.models.create_whatsapp_template")
    def test_template_not_submitted_with_no_message(
        self, mock_create_whatsapp_template
    ):
        """
        If the page doesn't have any whatsapp messages, then it shouldn't be submitted
        """
        home_page = HomePage.objects.first()
        main_menu = PageBuilder.build_cpi(home_page, "main-menu", "Main Menu")

        PageBuilder.build_cp(
            parent=main_menu,
            slug="ha-menu",
            title="HealthAlert menu",
            bodies=[WABody("WA Title", [])],
            whatsapp_template_name="WA_Title_1",
        )

        mock_create_whatsapp_template.assert_not_called()

    @override_settings(WHATSAPP_CREATE_TEMPLATES=True)
    @mock.patch("home.models.create_whatsapp_template")
    def test_template_submitted_with_no_title(self, mock_create_whatsapp_template):
        """
        If the page is a WA template and how no title, then it shouldn't be submitted
        """

        with self.assertRaises(ValidationError):
            home_page = HomePage.objects.first()
            main_menu = PageBuilder.build_cpi(home_page, "main-menu", "Main Menu")

            PageBuilder.build_cp(
                parent=main_menu,
                slug="template-no-title",
                title="HealthAlert menu",
                bodies=[WABody("", [])],
                whatsapp_template_name="WA_Title_1",
            )

        mock_create_whatsapp_template.assert_not_called()

    def test_clean_text_valid_variables(self):
        """
        The message should accept variables if and only if they are numeric and ordered
        """
        home_page = HomePage.objects.first()
        main_menu = PageBuilder.build_cpi(home_page, "main-menu", "Main Menu")
        with self.assertRaises(ValidationError):
            PageBuilder.build_cp(
                parent=main_menu,
                slug="ha-menu",
                title="HealthAlert menu",
                bodies=[
                    WABody(
                        "WA Title",
                        [
                            WABlk(
                                "{{2}}{{1}} {{foo}} {{mismatch1} {mismatch2}}",
                            )
                        ],
                    )
                ],
                whatsapp_template_name="WA_Title_1",
            )

    @override_settings(WHATSAPP_CREATE_TEMPLATES=True)
    @mock.patch("home.models.create_whatsapp_template")
    def test_create_whatsapp_template_submit_no_error_message(
        self, mock_create_whatsapp_template
    ):
        """
        Should not return an error message if template was submitted successfully
        """
        page = create_page(is_whatsapp_template=True)
        page.get_latest_revision().publish()
        expected_template_name = f"wa_title_{page.get_latest_revision().pk}"
        en = Locale.objects.get(language_code="en")
        mock_create_whatsapp_template.assert_called_once_with(
            expected_template_name,
            "Test WhatsApp Message 1",
            "UTILITY",
            en,
            [],
            None,
            [],
        )

    @override_settings(WHATSAPP_CREATE_TEMPLATES=True)
    @mock.patch("home.models.create_whatsapp_template")
    def test_create_whatsapp_template_submit_return_error(
        self, mock_create_whatsapp_template
    ):
        """
        Test the error message on template submission failure
        If template submission fails user should get descriptive error instead of internal server error
        """
        mock_create_whatsapp_template.side_effect = HTTPError("Failed")

        with self.assertRaises(ValidationError) as e:
            create_page(is_whatsapp_template=True)

        self.assertRaises(ValidationError)
        self.assertEqual(e.exception.message, "Failed to submit template")

    def test_for_missing_migrations(self):
        output = StringIO()
        call_command("makemigrations", no_input=True, dry_run=True, stdout=output)
        self.assertEqual(
            output.getvalue().strip(),
            "No changes detected",
            "There are missing migrations:\n %s" % output.getvalue(),
        )

<<<<<<< HEAD
    def test_get_all_links(self):
        """
        ContentPage.get_all_links() should return two lists with all ContentPage and
        OrderedContentSet links.
        """
        home_page = HomePage.objects.first()
        main_menu = PageBuilder.build_cpi(home_page, "main-menu", "Main Menu")
        test_page = PageBuilder.build_cp(
            parent=main_menu, slug="page1", title="Page1", bodies=[]
        )
        page_with_links = PageBuilder.build_cp(
            parent=main_menu,
            slug="page2",
            title="Page2",
            bodies=[
                WABody(
                    "Page2",
                    [
                        WABlk(
                            "Page2 WA Body",
                            buttons=[PageBtn("Import Export", page=test_page)],
                        )
                    ],
                )
            ],
        )
        page_with_links = PageBuilder.link_related(page_with_links, [test_page])

        ocs = OrderedContentSet(name="Test set")
        ocs.pages.append(("pages", {"contentpage": test_page}))
        ocs.save()
        ocs.save_revision().publish()

        page_links, ocs_links = test_page.get_all_links()

        self.assertListEqual(
            [
                ("/admin/pages/6/edit/#tab-whatsapp", "Page2 - WhatsApp: Go to button"),
                ("/admin/pages/6/edit/#tab-promotional", "Page2 - Related Page"),
            ],
            page_links,
        )
        self.assertListEqual(
            [("/admin/snippets/home/orderedcontentset/edit/1/", "Test set")], ocs_links
        )

    def test_get_all_links_no_links(self):
        """
        ContentPage.get_all_links() should return two empty lists if there are no links
        """
        home_page = HomePage.objects.first()
        main_menu = PageBuilder.build_cpi(home_page, "main-menu", "Main Menu")
        test_page = PageBuilder.build_cp(
            parent=main_menu, slug="page1", title="Page1", bodies=[]
        )

        page_links, ocs_links = test_page.get_all_links()

        self.assertListEqual([], page_links)
        self.assertListEqual([], ocs_links)
=======
    @override_settings(WHATSAPP_CREATE_TEMPLATES=True)
    @mock.patch("home.models.create_whatsapp_template")
    @pytest.mark.xfail(
        reason="This fails because we can't get locale to create the page, "
        "these tests will be changed once whatsapp templates are separated."
    )
    def test_template_create_with_pt_language(self, mock_create_whatsapp_template):
        page = create_page(is_whatsapp_template=True)
        pt, _created = Locale.objects.get_or_create(language_code="pt")
        mock_create_whatsapp_template.assert_called_with(
            f"wa_title_{page.get_latest_revision().id}",
            "Test WhatsApp Message 1",
            "UTILITY",
            pt,
            [],
            None,
            [],
        )
>>>>>>> b2efbb1c


class OrderedContentSetTests(TestCase):
    def test_get_gender_none(self):
        ordered_content_set = OrderedContentSet(name="Test Title")
        ordered_content_set.save()
        self.assertIsNone(ordered_content_set.get_gender())

    def test_get_gender(self):
        ordered_content_set = OrderedContentSet(name="Test Title")
        ordered_content_set.profile_fields.append(("gender", "female"))
        ordered_content_set.save()
        self.assertEqual(ordered_content_set.get_gender(), "female")

    def test_status_draft(self):
        ordered_content_set = OrderedContentSet(name="Test Title")
        ordered_content_set.profile_fields.append(("gender", "female"))
        ordered_content_set.save()
        ordered_content_set.unpublish()
        self.assertEqual(ordered_content_set.status(), "Draft")

    def test_status_live(self):
        ordered_content_set = OrderedContentSet(name="Test Title")
        ordered_content_set.profile_fields.append(("gender", "female"))
        ordered_content_set.save()
        self.assertEqual(ordered_content_set.status(), "Live")

    def test_status_live_plus_draft(self):
        ordered_content_set = OrderedContentSet(name="Test Title")
        ordered_content_set.save()
        ordered_content_set.profile_fields.append(("gender", "female"))
        ordered_content_set.save_revision()
        self.assertEqual(ordered_content_set.status(), "Live + Draft")


class WhatsappBlockTests(TestCase):
    def create_message_value(
        self,
        image=None,
        document=None,
        media=None,
        message="",
        variation_messages=None,
        example_values=None,
        next_prompt="",
        buttons=None,
        list_items=None,
        footer="",
    ):
        return {
            "image": image,
            "document": document,
            "media": media,
            "message": message,
            "example_values": example_values,
            "variation_messages": variation_messages,
            "next_prompt": next_prompt,
            "buttons": buttons or [],
            "list_items": list_items or [],
            "footer": footer,
        }

    def create_image(self, width=0, height=0):
        Image = get_image_model()
        return Image.objects.create(width=width, height=height)

    def test_clean_text_char_limit(self):
        """Text messages should be limited to 4096 characters"""
        WhatsappBlock().clean(self.create_message_value(message="a" * 4096))

        with self.assertRaises(StructBlockValidationError) as e:
            WhatsappBlock().clean(self.create_message_value(message="a" * 4097))
        self.assertEqual(list(e.exception.block_errors.keys()), ["message"])

    def test_clean_media_char_limit(self):
        """Media messages should be limited to 1024 characters"""
        image = self.create_image()
        WhatsappBlock().clean(
            self.create_message_value(image=image, message="a" * 1024)
        )

        with self.assertRaises(StructBlockValidationError) as e:
            WhatsappBlock().clean(
                self.create_message_value(message="a" * 1025, image=image)
            )
        self.assertEqual(list(e.exception.block_errors.keys()), ["message"])

    def test_buttons_limit(self):
        """WhatsApp messages can only have up to 3 buttons"""
        buttons_block = WhatsappBlock().child_blocks["buttons"]
        buttons = buttons_block.to_python(
            [{"type": "next_message", "value": {"title": "test"}} for _ in range(3)]
        )
        WhatsappBlock().clean(self.create_message_value(message="a", buttons=buttons))

        with self.assertRaises(StructBlockValidationError) as e:
            buttons = buttons_block.to_python(
                [{"type": "next_message", "value": {"title": "test"}} for _ in range(4)]
            )
            WhatsappBlock().clean(
                self.create_message_value(message="a", buttons=buttons)
            )
        self.assertEqual(list(e.exception.block_errors.keys()), ["buttons"])

    def test_buttons_char_limit(self):
        """WhatsApp button labels have a character limit"""
        NextMessageButton().clean({"title": "test"})
        GoToPageButton().clean({"title": "test", "page": 1})

        with self.assertRaises(StructBlockValidationError) as e:
            NextMessageButton().clean({"title": "a" * 21})
        self.assertEqual(list(e.exception.block_errors.keys()), ["title"])

        with self.assertRaises(StructBlockValidationError) as e:
            GoToPageButton().clean({"title": "a" * 21})
        self.assertEqual(list(e.exception.block_errors.keys()), ["title"])

    def test_list_items_limit(self):
        """WhatsApp messages can only have up to 10 list items"""
        list_item = WhatsappBlock().child_blocks["list_items"]
        items = list_item.to_python([f"test {_}" for _ in range(12)])

        with self.assertRaises(StructBlockValidationError) as e:
            WhatsappBlock().clean(
                self.create_message_value(message="a", list_items=items)
            )
        self.assertEqual(list(e.exception.block_errors.keys()), ["list_items"])

    def test_list_items_character_limit(self):
        """WhatsApp list item title can only have up to 24 char"""
        list_item = WhatsappBlock().child_blocks["list_items"]

        WhatsappBlock().clean(
            self.create_message_value(
                message="a",
                list_items=[
                    "test more that max char",
                ],
            )
        )

        with self.assertRaises(StructBlockValidationError) as e:
            items = list_item.to_python(
                ["test limit", "it should fail as the title is above max"]
            )
            WhatsappBlock().clean(
                self.create_message_value(message="a", list_items=items)
            )

        self.assertEqual(list(e.exception.block_errors.keys()), ["list_items"])


class USSDBlockTests(TestCase):
    def create_message_value(
        self,
        message="",
    ):
        return {
            "message": message,
        }

    def test_clean_text_char_limit(self):
        """Text messages should be limited to 160 characters"""
        USSDBlock().clean(self.create_message_value(message="a" * 160))

        with self.assertRaises(StructBlockValidationError) as e:
            USSDBlock().clean(self.create_message_value(message="a" * 161))
        self.assertEqual(list(e.exception.block_errors.keys()), ["message"])


class SMSBlockTests(TestCase):
    def create_message_value(
        self,
        message="",
    ):
        return {
            "message": message,
        }

    def test_clean_text_char_limit(self):
        """Text messages should be limited to 160 characters"""
        SMSBlock().clean(self.create_message_value(message="a" * 160))

        with self.assertRaises(StructBlockValidationError) as e:
            SMSBlock().clean(self.create_message_value(message="a" * 161))
        self.assertEqual(list(e.exception.block_errors.keys()), ["message"])<|MERGE_RESOLUTION|>--- conflicted
+++ resolved
@@ -370,7 +370,6 @@
             "There are missing migrations:\n %s" % output.getvalue(),
         )
 
-<<<<<<< HEAD
     def test_get_all_links(self):
         """
         ContentPage.get_all_links() should return two lists with all ContentPage and
@@ -431,7 +430,7 @@
 
         self.assertListEqual([], page_links)
         self.assertListEqual([], ocs_links)
-=======
+
     @override_settings(WHATSAPP_CREATE_TEMPLATES=True)
     @mock.patch("home.models.create_whatsapp_template")
     @pytest.mark.xfail(
@@ -450,7 +449,6 @@
             None,
             [],
         )
->>>>>>> b2efbb1c
 
 
 class OrderedContentSetTests(TestCase):
