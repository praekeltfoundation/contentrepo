import copy
import csv
import io
<<<<<<< HEAD
from io import BytesIO
=======
from dataclasses import dataclass
>>>>>>> 7154a1d2
from math import ceil
from typing import List, Tuple, Union

from django.http import HttpResponse
from openpyxl import load_workbook
from openpyxl.styles import Border, Color, Font, NamedStyle, PatternFill, Side
from openpyxl.utils import get_column_letter
from openpyxl.workbook import Workbook
from openpyxl.worksheet.worksheet import Worksheet
from taggit.models import Tag
from wagtail import blocks
from wagtail.documents.models import Document
from wagtail.images.blocks import ImageChooserBlock
from wagtail.images.models import Image
from wagtail.models import Locale
from wagtail.query import PageQuerySet
from wagtail.rich_text import RichText
from wagtailmedia.models import Media

<<<<<<< HEAD
from home.models import (  # isort:skip
    ContentPage,
    ContentPageIndex,
    ContentQuickReply,
    ContentTrigger,
    HomePage,
    Page,
)
=======
from home.models import ContentPage, ContentPageIndex, HomePage
>>>>>>> 7154a1d2

EXPORT_FIELDNAMES = [
    "parent",
    "web_title",
    "web_subtitle",
    "web_body",
    "whatsapp_title",
    "whatsapp_body",
    "messenger_title",
    "messenger_body",
    "viber_title",
    "viber_body",
    "translation_tag",
    "tags",
    "quick_replies",
    "triggers",
    "locale",
    "next_prompt",
    "image_link",
    "doc_link",
    "media_link",
    "related_pages",
]


def import_content(file, filetype, purge=True, locale="en"):
    def get_rich_text_body(text=None):
        if text:
            body = []
            lines = text.splitlines()
            for line in lines:
                if len(line) != 0:
                    body = body + [("paragraph", RichText(line))]
            return body

    def get_body(messages, type_of_message):
        struct_blocks = []
        for raw in messages:
            if "image_title" in raw and raw["image_title"]:
                im = Image.objects.get(title=raw["image_title"]).id
                block = blocks.StructBlock(
                    [
                        ("image", ImageChooserBlock()),
                    ]
                )
                block_value = block.to_python({"image": im})
                struct_blocks.append((type_of_message, block_value))

            message_body = raw
            if message_body:
                block = blocks.StructBlock(
                    [
                        ("message", blocks.TextBlock()),
                    ]
                )
                block_value = block.to_python({"message": message_body})
                struct_blocks.append((type_of_message, block_value))
        return struct_blocks

    def create_tags(row, page):
        if row["tags"]:
            tags = row["tags"].split(",")
            if "translation_tag" in row:
                tags.extend(row["translation_tag"].split(","))
            for tag in tags:
                created_tag, _ = Tag.objects.get_or_create(name=tag.strip())
                page.tags.add(created_tag)

    def add_quick_replies(row, page):
        if row["quick_replies"]:
            replies = row["quick_replies"].split(",")
            for reply in replies:
                created_tag, _ = ContentQuickReply.objects.get_or_create(
                    name=reply.strip()
                )
                page.quick_replies.add(created_tag)

    def add_triggers(row, page):
        if row["triggers"]:
            triggers = row["triggers"].split(",")
            for trigger in triggers:
                created_tag, _ = ContentTrigger.objects.get_or_create(
                    name=trigger.strip()
                )
                page.triggers.add(created_tag)

    def add_parent(row, page, home_page):
        if row["parent"]:
            parent = Page.objects.filter(title=row["parent"], locale=page.locale).last()
            parent.add_child(instance=page)
        else:
            home_page.add_child(instance=page)

    def add_web(row):
        if "web_title" not in row.keys() or not row["web_title"]:
            return
        return ContentPage(
            title=row["web_title"],
            subtitle=row["web_subtitle"],
            body=get_rich_text_body(row["web_body"]),
            enable_web=True,
            locale=home_page.locale,
        )

    def add_whatsapp(row, whatsapp_messages, page=None):
        if "whatsapp_title" not in row.keys() or not row["whatsapp_title"]:
            return page

        if not page:
            return ContentPage(
                title=row["whatsapp_title"],
                enable_whatsapp=True,
                whatsapp_title=row["whatsapp_title"],
                whatsapp_body=get_body(whatsapp_messages, "Whatsapp_Message"),
                locale=home_page.locale,
            )
        else:
            page.enable_whatsapp = True
            page.whatsapp_title = row["whatsapp_title"]
            page.whatsapp_body = get_body(whatsapp_messages, "Whatsapp_Message")
            return page

    def add_messenger(row, messenger_messages, page=None):
        if "messenger_title" not in row.keys() or not row["messenger_title"]:
            return page

        if not page:
            return ContentPage(
                title=row["messenger_title"],
                enable_messenger=True,
                messenger_title=row["messenger_title"],
                messenger_body=get_body(messenger_messages, "messenger_block"),
                messenger_quick_replies=add_quick_replies(row["quick_replies"]),
                locale=home_page.locale,
            )
        else:
            page.enable_messenger = True
            page.messenger_title = row["messenger_title"]
            page.messenger_body = get_body(messenger_messages, "messenger_block")
            return page

    def add_viber(row, viber_messages, page=None):
        if "viber_title" not in row.keys() or not row["viber_title"]:
            return page

        if not page:
            return ContentPage(
                title=row["viber_title"],
                enable_viberr=True,
                viber_title=row["viber_title"],
                viber_body=get_body(viber_messages, "viber_message"),
                viber_quick_replies=add_quick_replies(row["quick_replies"]),
                locale=home_page.locale,
            )
        else:
            page.enable_viber = True
            page.viber_title = row["viber_title"]
            page.viber_body = get_body(viber_messages, "viber_message")
            return page

    def clean_row(row):
        for field in (
            "web_title",
            "web_subtitle",
            "web_body",
            "whatsapp_title",
            "whatsapp_body",
            "next_prompt",
            "viber_title",
            "viber_body",
            "messenger_title",
            "messenger_body",
            "parent",
        ):
            if field in row and row[field]:
                row[field] = str(row[field]).strip()
        return row

    if purge == "yes":
        ContentPage.objects.all().delete()
        ContentPageIndex.objects.all().delete()

    if isinstance(locale, str):
        locale = Locale.objects.get(language_code=locale)

    home_page = HomePage.objects.get(locale__pk=locale.pk)
    file = file.read()
    lines = []
    if filetype == "XLSX":
        wb = load_workbook(filename=BytesIO(file))
        ws = wb.active
        ws.delete_cols(1, 7)
        ws.delete_rows(1, 2)
        for row in ws.iter_rows():
            row_dict = {}
            for index, x in enumerate(row):
                row_dict[FIELDNAMES[index]] = x.value
            lines.append(row_dict)
    else:
        if isinstance(file, bytes):
            file = file.decode("utf-8")
        reader = csv.DictReader(io.StringIO(file))
        for dictionary in reader:
            lines.append(dictionary)
    for index, row in enumerate(lines):
        if (
            row["parent"] in ["", None]
            and row["web_body"] in ["", None]
            and row["whatsapp_body"] in ["", None]
            and row["messenger_body"] in ["", None]
        ):
            cpi = ContentPageIndex(title=row["web_title"])
            home_page.add_child(instance=cpi)
            cpi.save_revision().publish()
            continue
        if row["web_title"] in ["", None]:
            continue
        row = clean_row(row)
        whatsapp_messages = [row["whatsapp_body"]]
        messenger_messages = [row["messenger_body"]]
        viber_messages = [row["viber_body"]]
        counter = 1
        while True:
            try:
                next_row = lines[index + counter]
            except Exception:
                break
            if next_row["web_title"] not in ["", None]:
                break
            if next_row["whatsapp_body"] not in ["", None]:
                whatsapp_messages.append(next_row["whatsapp_body"])
            if next_row["messenger_body"] not in ["", None]:
                messenger_messages.append(next_row["messenger_body"])
            if next_row["viber_body"] not in ["", None]:
                viber_messages.append(next_row["viber_body"])
            counter += 1

        contentpage = add_web(row)
        contentpage = add_whatsapp(row, whatsapp_messages, contentpage)
        contentpage = add_messenger(row, messenger_messages, contentpage)
        contentpage = add_viber(row, viber_messages, contentpage)
        if contentpage:
            create_tags(row, contentpage)
            add_quick_replies(row, contentpage)
            add_triggers(row, contentpage)
            add_parent(row, contentpage, home_page)
            contentpage.save_revision().publish()
            try:
                pages = contentpage.tags.first().home_contentpagetag_items.all()
                for page in pages:
                    if page.content_object.pk != contentpage.pk:
                        contentpage.translation_key = (
                            page.content_object.translation_key
                        )
                        contentpage.save_revision().publish()
            except Exception as e:
                print(e)
        else:
            print(f"Content page not created for {row}")


def style_sheet(wb: Workbook, sheet: Worksheet) -> Tuple[Workbook, Worksheet]:
    """Sets the style for the workbook adding any formatting that will make the sheet more aesthetically pleasing"""
    # Padding
    sheet.insert_cols(1)

    # Set columns based on best size
    # Adjustment is because the size in openxlsx and google sheets are not equivalent
    adjustment = 7
    column_widths_in_pts = {
        "padding": 35,
        "1": 47,
        "2": 35,
        "3": 35,
        "4": 44,
        "5": 54,
        "Message": 110,
        "parent": 110,
        "web_title": 110,
        "web_subtitle": 110,
        "web_body": 370,
        "whatsapp_title": 118,
        "whatsapp_body": 370,
        "messenger_title": 118,
        "messenger_body": 370,
        "viber_title": 118,
        "viber_body": 370,
        "translation_tag": 118,
        "tags": 118,
        "quick_replies": 118,
        "triggers": 118,
        "locale": 118,
        "next_prompt": 118,
        "image_link": 118,
        "doc_link": 118,
        "media_link": 118,
        "related": 118,
    }

    for index, column_width in enumerate(column_widths_in_pts.values(), 1):
        sheet.column_dimensions[get_column_letter(index)].width = ceil(
            column_width / adjustment
        )

    # Freeze heading row and side panel
    sheet.freeze_panes = sheet["H3"]

    # Colours
    blue = Color(rgb="0099CCFF")

    # Boarders
    right_border = Border(right=Side(border_style="thin", color="FF000000"))

    # Fills
    blue_fill = PatternFill(patternType="solid", fgColor=blue)

    # Named Styles
    header_style = NamedStyle(name="header_style")
    menu_style = NamedStyle(name="menu_style")

    # Set attributes to styles
    header_style.font = Font(bold=True, size=10)
    menu_style.fill = blue_fill
    menu_style.font = Font(bold=True, size=10)

    # Add named styles to wb
    wb.add_named_style(header_style)
    wb.add_named_style(menu_style)

    # column widths

    # Set menu style for any "Menu" row
    for row in sheet.iter_rows():
        if isinstance(row[1].value, str) and "Menu" in row[1].value:
            for cell in row:
                cell.style = menu_style

    # Set header style for row 1 and 2
    for row in sheet["1:2"]:
        for cell in row:
            cell.style = header_style

    # Set dividing border for side panel
    for cell in sheet["G:G"]:
        cell.border = right_border

    # set font on all cells initially to 10pt and row height
    general_font = Font(size=10)
    for index, row in enumerate(sheet.iter_rows()):
        if index > 2:
            sheet.row_dimensions[index].height = 60
        for cell in row:
            cell.font = general_font
            alignment = copy.copy(cell.alignment)
            alignment.wrapText = True
            cell.alignment = alignment
    return wb, sheet


def get_rows(
    page: Union[ContentPage, ContentPageIndex], structure_string: str
) -> List[list]:
    """Sets up row for each page including the side panel.
    Each page is returned as a list of rows, this accounts for pages with multiple messages"""
    rows = []
    base_row = ContentSheetRow.from_page(page, structure_string)
    rows.append(base_row.get_row())
    if base_row.tuple_of_extra_rows:
        for extra_row in base_row.tuple_of_extra_rows:
            rows.append(extra_row.get_row())
    return rows


def add_children(
    temp_sheet: List[list],
    children: PageQuerySet,
    queryset: PageQuerySet,
    parent_structure: str,
) -> List[list]:
    """Recursive function that traverses the children of a page with a depth first search algorithm"""
    for index, child in enumerate(children, 1):
        content_page = get_page(child, queryset)
        structure_string = f"{parent_structure.replace('Menu','Sub')}.{index}"
        row = get_rows(content_page, structure_string)
        if row:
            temp_sheet.extend(row)
        if content_page.has_children:
            add_children(
                temp_sheet, content_page.get_children(), queryset, structure_string
            )
    return temp_sheet


def get_page(page: Union[ContentPage, ContentPageIndex], queryset: PageQuerySet = None):
    if page.content_type.name == "content page index":
        return ContentPageIndex.objects.filter(id=page.id).first()
    elif page.content_type.name == "content page" and queryset:
        return queryset.filter(id=page.id).first()
    else:
        return ContentPage.objects.filter(id=page.id).first()


def get_content_sheet(queryset: PageQuerySet) -> List[list]:
    content_sheet = []
    headings = [1, 2, 3, 4, 5, "Message"] + EXPORT_FIELDNAMES
    content_sheet.append(headings)
    for locale in Locale.objects.all():
        home = HomePage.objects.filter(locale_id=locale.id).first()
        if home:
            main_menu_pages = home.get_children()
            for index, page in enumerate(main_menu_pages, 1):
                structure_string = f"Menu {index}"
                content_page = get_page(page, queryset)
                if content_page:
                    row = get_rows(content_page, structure_string)
                    content_sheet.extend(row)
                    if content_page.has_children:
                        content_sheet = add_children(
                            content_sheet,
                            content_page.get_children(),
                            queryset,
                            structure_string,
                        )
    return content_sheet


def remove_content_sheet_sidebar(content_sheet: List[list]) -> List[list]:
    for row in content_sheet:
        del row[:6]
    return content_sheet


def export_xlsx_content(queryset: PageQuerySet, response: HttpResponse) -> None:
    """Export contentpages within the queryset to an xlsx"""
    workbook = Workbook()
    worksheet = workbook.active
    worksheet.merge_cells("B1:F1")
    cell = worksheet.cell(row=1, column=2)
    cell.value = "Structure"
    content_sheet = get_content_sheet(queryset)
    for row in content_sheet:
        worksheet.append(row)
    workbook, worksheet = style_sheet(workbook, worksheet)
    workbook.save(response)


def export_csv_content(queryset: PageQuerySet, response: HttpResponse) -> None:
    """Export contentpages within the queryset to a csv"""
    content_sheet = get_content_sheet(queryset)
    content_sheet = remove_content_sheet_sidebar(content_sheet)
    writer = csv.writer(response)
    for row in content_sheet:
        writer.writerow(row)


@dataclass
class Message:
    body: str = ""
    image_name: str = None
    media_name: str = None
    document_name: str = None
    next_prompt: str = None

    @classmethod
    def from_platform_body_element(
        cls, platform_body_element: blocks.StreamValue.StreamChild
    ):
        message = cls()
        message.body = (
            platform_body_element.value["message"].strip()
            if "message" in platform_body_element.value
            else None
        )
        message.image_name = (
            platform_body_element.value["image"]
            if "image" in platform_body_element.value
            else None
        )
        message.document_name = (
            platform_body_element.value["document"]
            if "document" in platform_body_element.value
            else None
        )
        message.media_name = (
            platform_body_element.value["media"]
            if "media" in platform_body_element.value
            else None
        )
        message.next_prompt = (
            platform_body_element.value["next_prompt"]
            if "next_prompt" in platform_body_element.value
            else None
        )
        return message


@dataclass
class MessageContainer:
    whatsapp: Tuple[Message]
    messenger: Tuple[Message]
    viber: Tuple[Message]

    @classmethod
    def from_platform_body(cls, whatsapp_body, messenger_body, viber_body):
        whatsapp = []
        messenger = []
        viber = []
        for whatsapp_msg in whatsapp_body:
            whatsapp.append(Message.from_platform_body_element(whatsapp_msg))

        for messenger_msg in messenger_body:
            messenger.append(Message.from_platform_body_element(messenger_msg))

        for viber_msg in viber_body:
            viber.append(Message.from_platform_body_element(viber_msg))
        return cls(whatsapp, messenger, viber)

    def find_first_attachment(self, index: int, attachment_type: str) -> str:
        for message_list in [self.whatsapp, self.messenger, self.viber]:
            try:
                value = getattr(message_list[index], attachment_type)
                if value:
                    return value
            except IndexError:
                continue
        return ""

    @staticmethod
    def message_from_platform_body_element(
        platform_body_element: blocks.StreamValue.StreamChild,
    ):
        message = {}
        message["message"] = (
            platform_body_element.value["message"].strip()
            if "message" in platform_body_element.value
            else None
        )
        message["image_name"] = (
            platform_body_element.value["image_name"].strip()
            if "image_name" in platform_body_element.value
            else None
        )
        message["document_name"] = (
            platform_body_element.value["document_name"].strip()
            if "document_name" in platform_body_element.value
            else None
        )
        message["media_name"] = (
            platform_body_element.value["media_name"].strip()
            if "media_name" in platform_body_element.value
            else None
        )
        message["next_prompt"] = (
            platform_body_element.value["next_prompt"].strip()
            if "next_prompt" in platform_body_element.value
            else None
        )

        return message


@dataclass
class ContentSheetRow:
    side_panel_column_1: str = ""
    side_panel_column_2: str = ""
    side_panel_column_3: str = ""
    side_panel_column_4: str = ""
    side_panel_column_5: str = ""
    side_panel_message_number: int = 0
    parent: str = ""
    web_title: str = ""
    web_subtitle: str = ""
    web_body: str = ""
    whatsapp_title: str = ""
    whatsapp_body: str = ""
    messenger_title: str = ""
    messenger_body: str = ""
    viber_title: str = ""
    viber_body: str = ""
    translation_tag: str = ""
    tags: str = ""
    quick_replies: str = ""
    triggers: str = ""
    locale: str = ""
    next_prompt: str = ""
    image_link: str = ""
    doc_link: str = ""
    media_link: str = ""
    related_pages: str = ""
    tuple_of_extra_rows: tuple = ()

    @classmethod
    def from_page(
        cls,
        page: ContentPage,
        structure_string: str,
        side_panel_message_number: int = 0,
    ):
        if isinstance(page, ContentPage):
            return cls.from_content_page(
                page, structure_string, side_panel_message_number
            )
        if isinstance(page, ContentPageIndex):
            return cls.from_index_page(page, structure_string)

    @classmethod
    def from_content_page(
        cls,
        page: ContentPage,
        structure_string: str,
        side_panel_message_number: int = 0,
    ):
        content_sheet_row = cls()
        message_container = MessageContainer.from_platform_body(
            page.whatsapp_body,
            page.messenger_body,
            page.viber_body,
        )
        content_sheet_row._set_messages(
            page, side_panel_message_number, message_container
        )

        content_sheet_row._set_structure(structure_string)

        if side_panel_message_number == 0:
            content_sheet_row.parent = content_sheet_row._get_parent_page(page)
            content_sheet_row.web_title = page.title
            content_sheet_row.web_subtitle = page.subtitle
            content_sheet_row.web_body = str(page.body)
            content_sheet_row.whatsapp_title = page.whatsapp_title
            content_sheet_row.messenger_title = page.messenger_title
            content_sheet_row.viber_title = page.viber_title
            content_sheet_row.translation_tag = str(page.translation_key)
            content_sheet_row.tags = content_sheet_row._format_list_from_query_set(
                page.tags.all()
            )
            content_sheet_row.quick_replies = (
                content_sheet_row._format_list_from_query_set(page.quick_replies.all())
            )
            content_sheet_row.triggers = content_sheet_row._format_list_from_query_set(
                page.triggers.all()
            )
            content_sheet_row.locale = str(page.locale)
            content_sheet_row.related_pages = (
                content_sheet_row._format_list_from_query_set(
                    content_sheet_row._get_related_pages(page)
                )
            )
        return content_sheet_row

    @classmethod
    def from_index_page(
        cls,
        page: ContentPageIndex,
        structure_string: str,
    ):
        content_sheet_row = cls()
        content_sheet_row._set_structure(structure_string)
        content_sheet_row.parent = content_sheet_row._get_parent_page(page)
        content_sheet_row.web_title = page.title
        content_sheet_row.translation_tag = str(page.translation_key)
        content_sheet_row.locale = str(page.locale)
        return content_sheet_row

    def get_row(self):
        """Returns object as an exportable row"""
        return [
            self.side_panel_column_1,
            self.side_panel_column_2,
            self.side_panel_column_3,
            self.side_panel_column_4,
            self.side_panel_column_5,
            self.side_panel_message_number,
            self.parent,
            self.web_title,
            self.web_subtitle,
            self.web_body,
            self.whatsapp_title,
            self.whatsapp_body,
            self.messenger_title,
            self.messenger_body,
            self.viber_title,
            self.viber_body,
            self.translation_tag,
            self.tags,
            self.quick_replies,
            self.triggers,
            self.locale,
            self.next_prompt,
            self.image_link,
            self.doc_link,
            self.media_link,
            self.related_pages,
        ]

    @staticmethod
    def _format_list_from_query_set(unformatted_query: PageQuerySet) -> str:
        list_delimiter = ", "
        return list_delimiter.join(str(x) for x in unformatted_query if str(x) != "")

    @staticmethod
    def _get_parent_page(page: ContentPage) -> str:
        """Get parent page title as string"""
        if not HomePage.objects.filter(id=page.get_parent().id).exists():
            return page.get_parent().title

    def _set_structure(self, structure_string: str):
        """Sets the sidebar Menu/Sub level based on structure string length,
        for example, Sub 1.2.1 is a level 3 message"""
        if "menu" in structure_string.lower():
            self.side_panel_column_1 = structure_string
        elif len(structure_string) == 7:
            self.side_panel_column_2 = structure_string
        elif len(structure_string) == 9:
            self.side_panel_column_3 = structure_string
        elif len(structure_string) == 11:
            self.side_panel_column_4 = structure_string
        elif len(structure_string) == 13:
            self.side_panel_column_5 = structure_string

    def _set_messages(
        self,
        page: ContentPage,
        side_panel_message_number: int,
        message_container: MessageContainer,
    ):
        """Sets all message level content, including any message level content such as documents, images, next prompts and media.
        Takes the possibility of different numbers of messages on different platforms.
        Adds multiple messages as blank rows with only the extra messages and the message number to the row to match the template"""
        self.side_panel_message_number = side_panel_message_number + 1
        most_messages = max(
            [
                len(message_container.whatsapp),
                len(message_container.messenger),
                len(message_container.viber),
                len(page.body),
            ]
        )

        if len(message_container.whatsapp) == 1 or (
            side_panel_message_number == 0 and len(message_container.whatsapp) > 1
        ):
            self.whatsapp_body = message_container.whatsapp[0].body

        if len(message_container.messenger) == 1 or (
            side_panel_message_number == 0 and len(message_container.messenger) > 1
        ):
            self.messenger_body = message_container.messenger[0].body

        if len(message_container.viber) == 1 or (
            side_panel_message_number == 0 and len(message_container.viber) > 1
        ):
            self.viber_body = message_container.viber[0].body

        self.next_prompt = self._get_next_prompt(message_container)
        self.doc_link = self._get_doc_link(message_container)
        self.image_link = self._get_image_link(message_container)
        self.media_link = self._get_media_link(message_container)

        temp_rows = []
        if side_panel_message_number == 0 and most_messages > 1:
            # Set tuple_of_extra_rows rows to account for multiple messages
            for message_index in range(1, most_messages):
                new_row = ContentSheetRow.from_content_page(page, "", message_index)
                if message_index < len(message_container.whatsapp):
                    new_row.whatsapp_body = message_container.whatsapp[
                        message_index
                    ].body
                if message_index < len(message_container.messenger):
                    new_row.messenger_body = message_container.messenger[
                        message_index
                    ].body
                if message_index < len(message_container.viber):
                    new_row.viber_body = message_container.viber[message_index].body
                new_row.next_prompt = self._get_next_prompt(
                    message_container, message_index
                )
                new_row.doc_link = self._get_doc_link(message_container, message_index)
                new_row.image_link = self._get_image_link(
                    message_container, message_index
                )
                new_row.media_link = self._get_media_link(
                    message_container, message_index
                )
                temp_rows.append(new_row)
            self.tuple_of_extra_rows = tuple(temp_rows)

    @staticmethod
    def _get_related_pages(page: ContentPage) -> List[str]:
        """Returns a list of strings of the related page titles"""
        related_pages = []
        for related_page in page.related_pages:
            related_pages.append(related_page.value.title)
        return related_pages

    def _get_image_link(
        self, message_container: MessageContainer, index: int = 0
    ) -> str:
        """Iterate over a dict of whatsapp, messenger and viber messages to find a valid image for that message level,
        if an image is found in any of the platforms, the url will be saved to the sheet.
        This will take the first one found, can be extended to a list of urls
        """
        image_name = message_container.find_first_attachment(index, "media_name")
        image = Image.objects.filter(title=image_name).first()
        if image:
            return image.usage_url
        return ""

    def _get_doc_link(self, message_container: MessageContainer, index: int = 0) -> str:
        """Iterate over a dict of all whatsapp, messenger and viber messages to find a valid document,
        if a document is found in any of the platforms, the url will be saved to the sheet
        This will take the first one found, can be extended to a list of urls
        """
        document_name = message_container.find_first_attachment(index, "document_name")
        document = Document.objects.filter(title=document_name).first()
        if document:
            return document.usage_url
        return ""

    def _get_media_link(
        self, message_container: MessageContainer, index: int = 0
    ) -> str:
        """Iterate over a dict of all whatsapp, messenger and viber messages to find a valid media,
        if a media is found in any of the platforms, the url will be saved to the sheet
        This will take the first one found, can be extended to a list of urls
        """
        media_name = message_container.find_first_attachment(index, "media_name")
        media = Media.objects.filter(title=media_name).first()
        if media:
            return media.usage_url
        return ""

    def _get_next_prompt(
        self, message_container: MessageContainer, index: int = 0
    ) -> str:
        """Iterate over a dict of all whatsapp, messenger and viber messages to find next prompts,
        if a next prompt is found in any of the platforms, the url will be saved to the sheet
        This will take the one found, can be extended to a list of urls
        """
        next_prompt = message_container.find_first_attachment(index, "next_prompt")
        if next_prompt:
            return next_prompt
        return ""<|MERGE_RESOLUTION|>--- conflicted
+++ resolved
@@ -1,11 +1,8 @@
 import copy
 import csv
 import io
-<<<<<<< HEAD
+from dataclasses import dataclass
 from io import BytesIO
-=======
-from dataclasses import dataclass
->>>>>>> 7154a1d2
 from math import ceil
 from typing import List, Tuple, Union
 
@@ -25,7 +22,6 @@
 from wagtail.rich_text import RichText
 from wagtailmedia.models import Media
 
-<<<<<<< HEAD
 from home.models import (  # isort:skip
     ContentPage,
     ContentPageIndex,
@@ -34,9 +30,7 @@
     HomePage,
     Page,
 )
-=======
-from home.models import ContentPage, ContentPageIndex, HomePage
->>>>>>> 7154a1d2
+
 
 EXPORT_FIELDNAMES = [
     "parent",
@@ -233,7 +227,7 @@
         for row in ws.iter_rows():
             row_dict = {}
             for index, x in enumerate(row):
-                row_dict[FIELDNAMES[index]] = x.value
+                row_dict[EXPORT_FIELDNAMES[index]] = x.value
             lines.append(row_dict)
     else:
         if isinstance(file, bytes):
