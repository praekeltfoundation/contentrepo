--- conflicted
+++ resolved
@@ -102,15 +102,9 @@
     ) -> list[OrderedContentSetPage]:
         times = self._csv_to_list(row["time"])
         units = self._csv_to_list(row["unit"])
-<<<<<<< HEAD
         before_or_afters = self._csv_to_list(row["before_or_after"])
         page_slugs = self._csv_to_list(row["page_slugs"])
         contact_fields = self._csv_to_list(row["contact_field"])
-        # backwards compatiblilty if there's only one contact field
-=======
-        before_or_afters = self._csv_to_list(row["before or after"])
-        page_slugs = self._csv_to_list(row["page slugs"])
-        contact_fields = self._csv_to_list(row["contact field"])
 
         # Backwards compatibility: if there's only one value for optional fields
         # and it's empty, expand it to match page_slugs count
@@ -124,7 +118,6 @@
             not before_or_afters[0] or before_or_afters[0] == "-"
         ):
             before_or_afters = [before_or_afters[0]] * num_pages
->>>>>>> 83162b71
         if len(contact_fields) == 1:
             contact_fields = [contact_fields[0]] * num_pages
 
