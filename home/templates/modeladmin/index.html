{% extends "modeladmin/index.html" %}
{% load i18n modeladmin_tags wagtailadmin_tags %}


{% block header_extra %}
    <div class="right header-right">
        {% if view.list_export or user_can_create %}
            <div class="actionbutton">
                {% if user_can_create %}
                    {% include 'modeladmin/includes/button.html' with button=view.button_helper.add_button %}
                {% endif %}
                    <div class="dropdown dropdown-button match-width col">
                        <a href="?export=xlsx&{{ request.GET.urlencode }}" class="button bicolor button--icon">{% icon name="download" wrapped=1 %}{% trans 'Download XLSX' %}</a>
                        <div class="dropdown-toggle">{% icon name="arrow-down" %}</div>
                        <ul>
                            <li><a  class="button bicolor button--icon" href="?export=csv&{{ request.GET.urlencode }}">{% icon name="download" wrapped=1 %}{% trans 'Download CSV' %}</a></li>
                        </ul>
                    </div>
            </div>
<<<<<<< HEAD
            {% block import_button %}
                <div class="actionbutton">
                        <div class="dropdown dropdown-button match-width col">
                            <a href="/import/" class="button bicolor button--icon">{% icon name="download" wrapped=1 %}{% trans 'Import' %}</a>
                        </div>
                </div>
            {% endblock %}
=======
            <div class="actionbutton">
                    <div class="dropdown dropdown-button match-width col">
                        <a href="{% url 'import' %}" class="button bicolor button--icon">{% icon name="download" wrapped=1 %}{% trans 'Import' %}</a>
                    </div>
            </div>
>>>>>>> c9393f3e

        {% endif %}
    </div>
{% endblock %}<|MERGE_RESOLUTION|>--- conflicted
+++ resolved
@@ -17,21 +17,13 @@
                         </ul>
                     </div>
             </div>
-<<<<<<< HEAD
             {% block import_button %}
                 <div class="actionbutton">
                         <div class="dropdown dropdown-button match-width col">
-                            <a href="/import/" class="button bicolor button--icon">{% icon name="download" wrapped=1 %}{% trans 'Import' %}</a>
+                            <a href="{% url 'import' %}" class="button bicolor button--icon">{% icon name="download" wrapped=1 %}{% trans 'Import' %}</a>
                         </div>
                 </div>
             {% endblock %}
-=======
-            <div class="actionbutton">
-                    <div class="dropdown dropdown-button match-width col">
-                        <a href="{% url 'import' %}" class="button bicolor button--icon">{% icon name="download" wrapped=1 %}{% trans 'Import' %}</a>
-                    </div>
-            </div>
->>>>>>> c9393f3e
 
         {% endif %}
     </div>
