--- conflicted
+++ resolved
@@ -25,22 +25,15 @@
 from wagtail.admin.views.reports import PageReportView, ReportView
 from wagtail.admin.widgets import AdminDateInput
 from wagtail.contrib.modeladmin.views import IndexView
-<<<<<<< HEAD
+from wagtail.snippets.views.snippets import IndexView as IndexViewAssessment
 from wagtail.snippets.views.snippets import IndexView as IndexViewWhatsAppTemplate
-=======
-from wagtail.snippets.views.snippets import IndexView as IndexViewAssessment
->>>>>>> 27d7c394
 
 from .assessment_import_export import import_assessment
 from .content_import_export import import_content, import_ordered_sets
 from .forms import UploadContentFileForm, UploadOrderedContentSetFileForm
 from .import_assessments import ImportAssessmentException
 from .import_content_pages import ImportException
-<<<<<<< HEAD
-from .mixins import SpreadsheetExportMixin, SpreadsheetExportMixinWhatsAppTemplate
-=======
-from .mixins import SpreadsheetExportMixin, SpreadsheetExportMixinAssessment
->>>>>>> 27d7c394
+from .mixins import SpreadsheetExportMixin, SpreadsheetExportMixinAssessment, SpreadsheetExportMixinWhatsAppTemplate
 from .models import (
     ContentPage,
     ContentPageRating,
@@ -61,13 +54,13 @@
     pass
 
 
-<<<<<<< HEAD
+class CustomIndexViewAssessment(SpreadsheetExportMixinAssessment, IndexViewAssessment):
+    pass
+
+
 class CustomIndexViewWhatsAppTemplate(
     SpreadsheetExportMixinWhatsAppTemplate, IndexViewWhatsAppTemplate
 ):
-=======
-class CustomIndexViewAssessment(SpreadsheetExportMixinAssessment, IndexViewAssessment):
->>>>>>> 27d7c394
     pass
 
 
@@ -353,48 +346,6 @@
             )
 
 
-<<<<<<< HEAD
-class WhatsAppTemplateUploadThread(UploadThread):
-    def __init__(self, purge, locale, **kwargs):
-        self.purge = purge
-        self.locale = locale
-        super().__init__(**kwargs)
-
-    def run(self):
-        try:
-            import_whatsapptemplate(
-                self.file, self.file_type, self.progress_queue, self.purge, self.locale
-            )
-        except ImportWhatsAppTemplateException as e:
-            self.result_queue.put(
-                (
-                    messages.ERROR,
-                    f"WhatsAppTemplate import failed: {e.message}",
-                )
-            )
-        except Exception:
-            self.result_queue.put((messages.ERROR, "WhatsAppTemplate import failed"))
-            logger.exception("WhatsAppTemplate import failed")
-        else:
-            self.result_queue.put(
-                (messages.SUCCESS, "WhatsAppTemplate import successful")
-            )
-        # Wait until the user has fetched the result message to close the thread
-        self.result_queue.join()
-
-
-class WhatsAppTemplateUploadView(View):
-    form_class = UploadContentFileForm
-    template_name = "whatsapptemplate_upload.html"
-
-    def get(self, request, *args, **kwargs):
-        thread = next(
-            (
-                t
-                for t in threading.enumerate()
-                if t.name == "WhatsAppTemplateUploadThread"
-            ),
-=======
 class AssessmentUploadView(View):
     form_class = UploadContentFileForm
     template_name = "assessment_upload.html"
@@ -402,7 +353,6 @@
     def get(self, request, *args, **kwargs):
         thread = next(
             (t for t in threading.enumerate() if t.name == "AssessmentUploadThread"),
->>>>>>> 27d7c394
             None,
         )
         if request.headers.get("x-requested-with") == "XMLHttpRequest":
@@ -435,24 +385,101 @@
     def post(self, request, *args, **kwargs):
         form = self.form_class(request.POST, request.FILES)
         if form.is_valid():
-<<<<<<< HEAD
-            WhatsAppTemplateUploadThread(
-=======
             AssessmentUploadThread(
->>>>>>> 27d7c394
                 form.cleaned_data["purge"],
                 form.cleaned_data["locale"],
                 file=request.FILES["file"],
                 file_type=form.cleaned_data["file_type"],
-<<<<<<< HEAD
+                name="AssessmentUploadThread",
+            ).start()
+            loading = "AssessmentUploadThread" in [
+                th.name for th in threading.enumerate()
+            ]
+            return render(
+                request, self.template_name, {"form": form, "loading": loading}
+            )
+
+
+class WhatsAppTemplateUploadThread(UploadThread):
+    def __init__(self, purge, locale, **kwargs):
+        self.purge = purge
+        self.locale = locale
+        super().__init__(**kwargs)
+
+    def run(self):
+        try:
+            import_whatsapptemplate(
+                self.file, self.file_type, self.progress_queue, self.purge, self.locale
+            )
+        except ImportWhatsAppTemplateException as e:
+            self.result_queue.put(
+                (
+                    messages.ERROR,
+                    f"WhatsAppTemplate import failed: {e.message}",
+                )
+            )
+        except Exception:
+            self.result_queue.put((messages.ERROR, "WhatsAppTemplate import failed"))
+            logger.exception("WhatsAppTemplate import failed")
+        else:
+            self.result_queue.put(
+                (messages.SUCCESS, "WhatsAppTemplate import successful")
+            )
+        # Wait until the user has fetched the result message to close the thread
+        self.result_queue.join()
+
+
+class WhatsAppTemplateUploadView(View):
+    form_class = UploadContentFileForm
+    template_name = "whatsapptemplate_upload.html"
+
+    def get(self, request, *args, **kwargs):
+        thread = next(
+            (
+                t
+                for t in threading.enumerate()
+                if t.name == "WhatsAppTemplateUploadThread"
+            ),
+            None,
+        )
+        if request.headers.get("x-requested-with") == "XMLHttpRequest":
+            if not thread:
+                return JsonResponse({"loading": False})
+
+            try:
+                # If there's a result message from the thread, send it to the user,
+                # and call task_done to end the thread.
+                level, text = thread.result_queue.get_nowait()
+                messages.add_message(request, level, text)
+                thread.result_queue.task_done()
+                return JsonResponse({"loading": False})
+            except queue.Empty:
+                # No message means that the task is still running
+                # Get the latest task progress and return that too
+                progress = None
+                try:
+                    while True:
+                        progress = thread.progress_queue.get_nowait()
+                except queue.Empty:
+                    pass
+
+                return JsonResponse({"loading": True, "progress": progress})
+        form = self.form_class()
+        return render(
+            request, self.template_name, {"form": form, "loading": thread is not None}
+        )
+
+    def post(self, request, *args, **kwargs):
+        form = self.form_class(request.POST, request.FILES)
+        if form.is_valid():
+            WhatsAppTemplateUploadThread(
+                form.cleaned_data["purge"],
+                form.cleaned_data["locale"],
+                file=request.FILES["file"],
+                file_type=form.cleaned_data["file_type"],
                 name="WhatsAppTemplateUploadThread",
             ).start()
             loading = "WhatsAppTemplateUploadThread" in [
-=======
-                name="AssessmentUploadThread",
-            ).start()
-            loading = "AssessmentUploadThread" in [
->>>>>>> 27d7c394
                 th.name for th in threading.enumerate()
             ]
             return render(
