--- conflicted
+++ resolved
@@ -32,10 +32,6 @@
     path("search/", search_views.search, name="search"),
     path("mainmenu/", menu_views.mainmenu, name="mainmenu"),
     path("submenu/", menu_views.submenu, name="submenu"),
-<<<<<<< HEAD
-    path("import/", home_views.ContentUploadView.as_view(), name="import"),
-=======
->>>>>>> c9393f3e
     path("randommenu/", menu_views.randommenu, name="randommenu"),
     path("faqmenu/", menu_views.faqmenu, name="faqmenu"),
     path("suggestedcontent/", menu_views.suggestedcontent, name="suggestedcontent"),
