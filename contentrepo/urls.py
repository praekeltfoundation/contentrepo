from django.conf import settings
from django.contrib import admin
from django.urls import include, path, reverse_lazy
from django.views.generic.base import RedirectView
from rest_framework import routers
from rest_framework.authtoken.views import obtain_auth_token
from wagtail import urls as wagtail_urls
from wagtail.admin import urls as wagtailadmin_urls
from wagtail.documents import urls as wagtaildocs_urls

from home import views as home_views
from home.api import api_router
<<<<<<< HEAD
from search import views as search_views
=======
from menu import views as menu_views
>>>>>>> 834ad634

from drf_spectacular.views import (  # isort:skip
    SpectacularAPIView,
    SpectacularRedocView,
    SpectacularSwaggerView,
)


custom_v2router = routers.DefaultRouter()
custom_v2router.register("ratings", home_views.ContentPageRatingViewSet)
custom_v2router.register("pageviews", home_views.PageViewViewSet)

urlpatterns = [
    path("django-admin/", admin.site.urls),
    path("", RedirectView.as_view(url=reverse_lazy("wagtailadmin_home"))),
    path("admin/", include(wagtailadmin_urls)),
    path("documents/", include(wagtaildocs_urls)),
<<<<<<< HEAD
    path("search/", search_views.search, name="search"),
=======
    path("mainmenu/", menu_views.mainmenu, name="mainmenu"),
    path("submenu/", menu_views.submenu, name="submenu"),
    path("randommenu/", menu_views.randommenu, name="randommenu"),
    path("faqmenu/", menu_views.faqmenu, name="faqmenu"),
    path("suggestedcontent/", menu_views.suggestedcontent, name="suggestedcontent"),
>>>>>>> 834ad634
    path("api/schema/", SpectacularAPIView.as_view(), name="schema"),
    path(
        "api/schema/swagger-ui/",
        SpectacularSwaggerView.as_view(url_name="schema"),
        name="swagger-ui",
    ),
    path(
        "api/schema/redoc/",
        SpectacularRedocView.as_view(url_name="schema"),
        name="redoc",
    ),
]


if settings.DEBUG:
    from django.conf.urls.static import static
    from django.contrib.staticfiles.urls import staticfiles_urlpatterns

    # Serve static and media files from development server
    urlpatterns += staticfiles_urlpatterns()
    urlpatterns += static(settings.MEDIA_URL, document_root=settings.MEDIA_ROOT)

urlpatterns = urlpatterns + [
    # For anything not caught by a more specific rule above, hand over to
    # Wagtail's page serving mechanism. This should be the last pattern in
    # the list:
    path("api/v2/", api_router.urls),
    path("api/v2/token/", obtain_auth_token),
    path("api/v2/custom/", include(custom_v2router.urls)),
    path("", include(wagtail_urls)),
    # Alternatively, if you want Wagtail pages to be served from a subpath
    # of your site, rather than the site root:
    #    path("pages/", include(wagtail_urls)),
]<|MERGE_RESOLUTION|>--- conflicted
+++ resolved
@@ -10,11 +10,6 @@
 
 from home import views as home_views
 from home.api import api_router
-<<<<<<< HEAD
-from search import views as search_views
-=======
-from menu import views as menu_views
->>>>>>> 834ad634
 
 from drf_spectacular.views import (  # isort:skip
     SpectacularAPIView,
@@ -32,15 +27,6 @@
     path("", RedirectView.as_view(url=reverse_lazy("wagtailadmin_home"))),
     path("admin/", include(wagtailadmin_urls)),
     path("documents/", include(wagtaildocs_urls)),
-<<<<<<< HEAD
-    path("search/", search_views.search, name="search"),
-=======
-    path("mainmenu/", menu_views.mainmenu, name="mainmenu"),
-    path("submenu/", menu_views.submenu, name="submenu"),
-    path("randommenu/", menu_views.randommenu, name="randommenu"),
-    path("faqmenu/", menu_views.faqmenu, name="faqmenu"),
-    path("suggestedcontent/", menu_views.suggestedcontent, name="suggestedcontent"),
->>>>>>> 834ad634
     path("api/schema/", SpectacularAPIView.as_view(), name="schema"),
     path(
         "api/schema/swagger-ui/",
